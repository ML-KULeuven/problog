--- conflicted
+++ resolved
@@ -24,25 +24,6 @@
 
 import sys
 
-<<<<<<< HEAD
-from .logic import (
-    term2str,
-    Term,
-    Clause,
-    Constant,
-    term2list,
-    list2term,
-    is_ground,
-    is_variable,
-    Var,
-    AnnotatedDisjunction,
-    Object,
-)
-from .program import PrologFile
-from .errors import GroundingError, UserError
-from .engine_unify import unify_value, UnifyError, substitute_simple
-=======
->>>>>>> bc5d9f7b
 from .engine import UnknownClauseInternal, UnknownClause
 from .engine_unify import unify_value, UnifyError, substitute_simple
 from .errors import GroundingError, UserError
@@ -135,22 +116,14 @@
     engine.add_builtin("false", 0, b(_builtin_fail))  # -3
 
     engine.add_builtin("=", 2, s(_builtin_eq))  # -4
-<<<<<<< HEAD
-    engine.add_builtin("\=", 2, b(_builtin_neq))  # -5
-=======
     engine.add_builtin("\\=", 2, b(_builtin_neq))  # -5
->>>>>>> bc5d9f7b
 
     engine.add_builtin("findall", 3, sp(_builtin_findall))  # -6
     engine.add_builtin("all", 3, sp(_builtin_all))  # -7
     engine.add_builtin("all_or_none", 3, sp(_builtin_all_or_none))  # -8
 
     engine.add_builtin("==", 2, b(_builtin_same))
-<<<<<<< HEAD
-    engine.add_builtin("\==", 2, b(_builtin_notsame))
-=======
     engine.add_builtin("\\==", 2, b(_builtin_notsame))
->>>>>>> bc5d9f7b
 
     engine.add_builtin("is", 2, s(_builtin_is))
 
@@ -158,11 +131,7 @@
     engine.add_builtin("<", 2, b(_builtin_lt))
     engine.add_builtin("=<", 2, b(_builtin_le))
     engine.add_builtin(">=", 2, b(_builtin_ge))
-<<<<<<< HEAD
-    engine.add_builtin("=\=", 2, b(_builtin_val_neq))
-=======
     engine.add_builtin("=\\=", 2, b(_builtin_val_neq))
->>>>>>> bc5d9f7b
     engine.add_builtin("=:=", 2, b(_builtin_val_eq))
 
     engine.add_builtin("var", 1, b(_builtin_var))
@@ -877,11 +846,7 @@
     """``A =\\= B``
         A and B are ground
     """
-<<<<<<< HEAD
-    check_mode((a, b), ["gg"], functor="=\=", **k)
-=======
     check_mode((a, b), ["gg"], functor="=\\=", **k)
->>>>>>> bc5d9f7b
     a_value = a.compute_value(engine.functions)
     b_value = b.compute_value(engine.functions)
     if a_value is None or b_value is None:
@@ -1760,11 +1725,8 @@
         return _builtin_call(term, **kwdargs)
     except UnknownClause:
         return True, kwdargs["callback"].notifyComplete()
-<<<<<<< HEAD
-=======
     except:
         return True, kwdargs["callback"].notifyComplete()
->>>>>>> bc5d9f7b
 
 
 def _builtin_call(
