import os
from collections import defaultdict, namedtuple

from .errors import InvalidValue
from .logic import *
from .program import LogicProgram, PrologFile
from .util import OrderedSet


class ClauseDB(LogicProgram):
    """Compiled logic program.

    A logic program is compiled into a table of instructions.
    The types of instructions are:

    define( functor, arity, defs )
        Pointer to all definitions of functor/arity.
        Definitions can be: ``fact``, ``clause`` or ``adc``.

    clause( functor, arguments, bodynode, varcount )
        Single clause. Functor is the head functor, Arguments are the head arguments. Body node is a pointer to the node representing the body. Var count is the number of variables in head and body.

    fact( functor, arguments, probability )
        Single fact.

    adc( functor, arguments, bodynode, varcount, parent )
        Single annotated disjunction choice. Fields have same meaning as with ``clause``, parent_node points to the parent ``ad`` node.

    ad( childnodes )
        Annotated disjunction group. Child nodes point to the ``adc`` nodes of the clause.

    call( functor, arguments, defnode )
        Body literal with call to clause or builtin. Arguments contains the call arguments, definition node is the pointer to the definition node of the given functor/arity.

    conj( childnodes )
        Logical and. Currently, only 2 children are supported.

    disj( childnodes )
        Logical or. Currently, only 2 children are supported.

    neg( childnode )
        Logical not.

    """

    _define = namedtuple("define", ("functor", "arity", "children", "location"))
    _clause = namedtuple(
        "clause",
        (
            "functor",
            "args",
            "probability",
            "child",
            "varcount",
            "locvars",
            "group",
            "location",
        ),
    )
    _fact = namedtuple("fact", ("functor", "args", "probability", "location"))
    _call = namedtuple(
        "call", ("functor", "args", "defnode", "location", "op_priority", "op_spec")
    )
    _disj = namedtuple("disj", ("children", "location"))
    _conj = namedtuple("conj", ("children", "location"))
    _neg = namedtuple("neg", ("child", "location"))
    _choice = namedtuple(
        "choice",
        ("functor", "args", "probability", "locvars", "group", "choice", "location"),
    )
    _extern = namedtuple("extern", ("functor", "arity", "function"))

    FUNCTOR_CHOICE = "choice"
    FUNCTOR_BODY = "body"

    def __init__(self, builtins=None, parent=None):
        LogicProgram.__init__(self)
        self.__nodes = []  # list of nodes
        self.__heads = {}  # head.sig => node index

        self.__builtins = builtins

        self.data = {}
        self.engine = None

        self.__parent = parent
        self.__node_redirect = {}
        self.__extern = defaultdict(list)

        if parent is None:
            self.__offset = 0
        else:
            if hasattr(parent, "line_info"):
                self.line_info = parent.line_info
            if hasattr(parent, "source_files"):
                self.source_files = parent.source_files[:]
            self.__offset = len(parent)

        self.dont_cache = set()

        self.queries = []
        self._load_builtin_module()

    def _load_builtin_module(self):
        # self.use_module(Term('library', Term('builtin')), None)
        pass

    def __len__(self):
        return len(self.__nodes) + self.__offset

    def extend(self):
        return ClauseDB(parent=self, builtins=self.__builtins)

    def set_data(self, key, value):
        self.data[key] = value

    def update_data(self, key, value):
        if self.has_data(key):
            if type(value) == list:
                self.data[key] += value
            elif type(value) == dict:
                self.data[key].update(value)
            else:
                raise TypeError("Can't update data of type '%s'" % type(value))
        else:
            self.data[key] = value

    def has_data(self, key):
        return key in self.data

    def get_data(self, key, default=None):
        return self.data.get(key, default)

    def get_builtin(self, signature):
        if self.__builtins is None:
            if self.__parent is not None:
                return self.__parent.get_builtin(signature)
            else:
                return None
        else:
            return self.__builtins.get(signature)

    def get_reserved_names(self):
        return {self.FUNCTOR_CHOICE, self.FUNCTOR_BODY}

    def is_reserved_name(self, name):
        return name is self.get_reserved_names()

    def _create_index(self, arity):
        # return []
        return ClauseIndex(self, arity)

    def _add_and_node(self, op1, op2, location=None):
        """Add an *and* node."""
        return self._append_node(self._conj((op1, op2), location))

    def _add_not_node(self, op1, location=None):
        """Add a *not* node."""
        return self._append_node(self._neg(op1, location))

    def _add_or_node(self, op1, op2, location=None):
        """Add an *or* node."""
        return self._append_node(self._disj((op1, op2), location))

    def _scope_term(self, term, scope, is_problog_scope=False):
        if term.signature in self.__builtins:
            scope = None
        if term.functor == "_directive":
            scope = None
        if scope is not None:
<<<<<<< HEAD
            term.functor = "_%s_%s" % (scope, term.functor)
            return term
        else:
            return term
=======
            if not is_problog_scope:
                term.functor = "_%s_%s" % (
                    scope,
                    term.functor,
                )  # _scope_functor --> scope:functor
            else:
                ## CG MODIFS
                new_term = Term(
                    "':'", scope, term.with_probability(None), p=term.probability
                )
                return new_term
        return term
>>>>>>> bc5d9f7b

    def _add_define_node(self, head, childnode):
        define_index = self._add_head(head)
        define_node = self.get_node(define_index)
        if not define_node:
            clauses = self._create_index(head.arity)
            self._set_node(
                define_index,
                self._define(head.functor, head.arity, clauses, head.location),
            )
        else:
            clauses = define_node.children
        clauses.append(childnode)
        return childnode

    def _add_choice_node(
        self,
        choice,
        functor,
        args,
        probability,
        locvars,
        group,
        location=None,
        scope=None,
    ):
        choice_node = self._append_node(
            self._choice(functor, args, probability, locvars, group, choice, location)
        )
        return choice_node

    def _add_clause_node(self, head, body, varcount, locvars, group=None):
        clause_node = self._append_node(
            self._clause(
                head.functor,
                head.args,
                head.probability,
                body,
                varcount,
                locvars,
                group,
                head.location,
            )
        )
        return self._add_define_node(head, clause_node)

    def _add_call_node(self, term, scope=None, is_problog_scope=False):
        """Add a *call* node."""
        # if term.signature in ('query/1', 'evidence/1', 'evidence/2'):
        #    raise AccessError("Can\'t call %s directly." % term.signature)

        term = self._scope_term(term, scope, is_problog_scope=is_problog_scope)
        defnode = self._add_head(term, create=False)
        return self._append_node(
            self._call(
                term.functor,
                term.args,
                defnode,
                term.location,
                term.op_priority,
                term.op_spec,
            )
        )

    def get_node(self, index):
        """Get the instruction node at the given index.

        :param index: index of the node to retrieve
        :type index: :class:`int`
        :returns: requested node
        :rtype: :class:`tuple`
        :raises IndexError: the given index does not point to a node
        """
        index = self.__node_redirect.get(index, index)

        if index < self.__offset:
            return self.__parent.get_node(index)
        else:
            return self.__nodes[index - self.__offset]

    def _set_node(self, index, node):
        if index < self.__offset:
            raise IndexError("Can't update node in parent.")
        else:
            self.__nodes[index - self.__offset] = node

    def _append_node(self, node=()):
        index = len(self)
        self.__nodes.append(node)
        return index

    def _get_head(self, head=None):
        node = self.__heads.get(head.signature)
        if node is None and self.__parent:
            node = self.__parent._get_head(head)
        return node

    def _set_head(self, head, index):
        self.__heads[head.signature] = index

    def _add_head(self, head, create=True):
        if self.is_reserved_name(head.functor):
            raise AccessError("'%s' is a reserved name" % head.functor)
        node = self.get_builtin(head.signature)
        if node is not None:
            if create:
                raise AccessError("Can not overwrite built-in '%s'." % head.signature)
            else:
                return node

        node = self._get_head(head)
        if node is None:
            if create:
                node = self._append_node(
                    self._define(
                        head.functor,
                        head.arity,
                        self._create_index(head.arity),
                        head.location,
                    )
                )
            else:
                node = self._append_node()
            self._set_head(head, node)
        elif create and node < self.__offset:
            existing = self.get_node(node)
            # node exists in parent
            clauses = self._create_index(head.arity)
            if existing:
                for c in existing.children:
                    clauses.append(c)
            old_node = node
            node = self._append_node(
                self._define(head.functor, head.arity, clauses, head.location)
            )
            self.__node_redirect[old_node] = node
            self._set_head(head, node)

        return node

    def find(self, head):
        """Find the ``define`` node corresponding to the given head.

        :param head: clause head to match
        :type head: :class:`.basic.Term`
        :returns: location of the clause node in the database, \
                     returns ``None`` if no such node exists
        :rtype: :class:`int` or ``None``
        """
        return self._get_head(head)

    def __repr__(self):
        s = ""
        for i, n in enumerate(self.__nodes):
            i += self.__offset
            s += "%s: %s\n" % (i, n)
        s += str(self.__heads)
        s += "\n"
        s += "Redirects: " + str(self.__node_redirect)
        return s

    def add_clause(self, clause, scope=None, is_problog_scope=False):
        """Add a clause to the database.

       :param clause: Clause to add
       :type clause: Clause
       :returns: location of the definition node in the database
       :rtype: int
        """
        return self._compile(clause, scope=scope, is_problog_scope=is_problog_scope)

    def add_fact(self, term, scope=None, is_problog_scope=False):
        """Add a fact to the database.
       :param term: fact to add
       :type term: Term
       :return: position of the definition node in the database
       :rtype: int
        """
        # Count the number of variables in the fact
        variables = _AutoDict()
        term.apply(variables)
        # If the fact has variables, threat is as a clause.
        if len(variables) == 0:
<<<<<<< HEAD
            term = self._scope_term(term, scope)
=======
            term = self._scope_term(term, scope, is_problog_scope=is_problog_scope)
>>>>>>> bc5d9f7b
            fact_node = self._append_node(
                self._fact(term.functor, term.args, term.probability, term.location)
            )
            return self._add_define_node(term, fact_node)
        else:
<<<<<<< HEAD
            return self.add_clause(Clause(term, Term("true")), scope=scope)
=======
            return self.add_clause(
                Clause(term, Term("true")),
                scope=scope,
                is_problog_scope=is_problog_scope,
            )
>>>>>>> bc5d9f7b

    def add_extern(self, predicate, arity, func, scope=None, is_problog_scope=False):
        head = Term(predicate, *[None] * arity)
        head = self._scope_term(head, scope, is_problog_scope=is_problog_scope)
        node_id = self._get_head(head)
        ext = self._extern(head.functor, head.arity, func)
        if node_id is None:
            node_id = self._append_node(ext)
            self._set_head(head, node_id)
        else:
            node = self.get_node(node_id)
            if node == ():
                self._set_node(node_id, ext)
            else:
                node_id = self._append_node(ext)
                self._add_define_node(head, node_id)
        self.__extern[scope].append(Term("'/'", Term(predicate), Constant(arity)))

    def get_local_scope(self, signature):
        if signature in ("findall/3", "all/3", "all_or_none/3"):
            return 0, 1
        else:
            return []

    def _compile(self, struct, variables=None, scope=None, is_problog_scope=False):
        """Compile the given structure and add it to the database.

        :param struct: structure to compile
        :type struct: Term
        :param variables: mapping between variable names and variable index
        :type variables: _AutoDict
        :return: position of the compiled structure in the database
        :rtype: int
        """
        if variables is None:
            variables = _AutoDict()

        if isinstance(struct, And):
            op1 = self._compile(
                struct.op1, variables, scope=scope, is_problog_scope=is_problog_scope
            )
            op2 = self._compile(
                struct.op2, variables, scope=scope, is_problog_scope=is_problog_scope
            )
            return self._add_and_node(op1, op2)
        elif isinstance(struct, Or):
            op1 = self._compile(
                struct.op1, variables, scope=scope, is_problog_scope=is_problog_scope
            )
            op2 = self._compile(
                struct.op2, variables, scope=scope, is_problog_scope=is_problog_scope
            )
            return self._add_or_node(op1, op2)
        elif isinstance(struct, Not):
            variables.enter_local()
            child = self._compile(
                struct.child, variables, scope=scope, is_problog_scope=is_problog_scope
            )
            variables.exit_local()
            return self._add_not_node(child, location=struct.location)
        elif isinstance(struct, Term) and struct.signature == "not/1":
<<<<<<< HEAD
            child = self._compile(struct.args[0], variables, scope=scope)
=======
            child = self._compile(
                struct.args[0],
                variables,
                scope=scope,
                is_problog_scope=is_problog_scope,
            )
>>>>>>> bc5d9f7b
            return self._add_not_node(child, location=struct.location)
        elif isinstance(struct, AnnotatedDisjunction):
            # Determine number of variables in the head
            new_heads = [head.apply(variables) for head in struct.heads]

            # Group id
            group = len(self.__nodes)

            # Create the body clause
            body_node = self._compile(
                struct.body, variables, scope=scope, is_problog_scope=is_problog_scope
            )
            body_count = len(variables)
            # Body arguments
            body_args = tuple(range(0, len(variables)))
            body_functor = self.FUNCTOR_BODY + "_" + str(len(self))
            if len(new_heads) > 1:
                heads_list = Term("multi")  # list2term(new_heads)
            else:
                heads_list = new_heads[0].with_probability(None)
            body_head = Term(body_functor, Constant(group), heads_list, *body_args)
            self._add_clause_node(
                body_head, body_node, len(variables), variables.local_variables
            )
            clause_body = self._add_head(body_head)
            for choice, head in enumerate(new_heads):
                head = self._scope_term(head, scope, is_problog_scope=is_problog_scope)
                # For each head: add choice node
                choice_functor = Term(
                    self.FUNCTOR_CHOICE,
                    Constant(group),
                    Constant(choice),
                    head.with_probability(),
                )
                choice_node = self._add_choice_node(
                    choice,
                    choice_functor,
                    body_args,
                    head.probability,
                    variables.local_variables,
                    group,
                    head.location,
                )
                choice_call = self._append_node(
                    self._call(
                        choice_functor,
                        body_args,
                        choice_node,
                        head.location,
                        None,
                        None,
                    )
                )
                body_call = self._append_node(
                    self._call(
                        body_functor,
                        body_head.args,
                        clause_body,
                        head.location,
                        None,
                        None,
                    )
                )
                choice_body = self._add_and_node(body_call, choice_call)
                self._add_clause_node(head, choice_body, body_count, {}, group=group)
            return None
        elif isinstance(struct, Clause):
            if struct.head.probability is not None:
                return self._compile(
<<<<<<< HEAD
                    AnnotatedDisjunction([struct.head], struct.body), scope=scope
                )
            else:
                new_head = self._scope_term(struct.head.apply(variables), scope)
                body_node = self._compile(struct.body, variables, scope=scope)
=======
                    AnnotatedDisjunction([struct.head], struct.body),
                    scope=scope,
                    is_problog_scope=is_problog_scope,
                )
            else:
                new_head = self._scope_term(
                    struct.head.apply(variables),
                    scope,
                    is_problog_scope=is_problog_scope,
                )
                body_node = self._compile(
                    struct.body,
                    variables,
                    scope=scope,
                    is_problog_scope=is_problog_scope,
                )
>>>>>>> bc5d9f7b
                return self._add_clause_node(
                    new_head, body_node, len(variables), variables.local_variables
                )
        elif isinstance(struct, Var):
            return self._add_call_node(
                Term("call", struct.apply(variables), location=struct.location),
                scope=scope,
<<<<<<< HEAD
=======
                is_problog_scope=is_problog_scope,
>>>>>>> bc5d9f7b
            )
        elif isinstance(struct, Term):
            local_scope = self.get_local_scope(struct.signature)
            if local_scope:
                # Special case for findall: any variables added by the first
                #  two arguments of findall are 'local' variables.
                args = []
                for i, a in enumerate(struct.args):
                    if not isinstance(a, Term):
                        # For nested findalls: 'a' can be a raw variable pointer
                        # Temporarily wrap it in a Term, so we can call 'apply' on it.
                        a = Term("_", a)
                    if i in local_scope:
                        variables.enter_local()
                        new_arg = a.apply(variables)
                        variables.exit_local()
                    else:
                        new_arg = a.apply(variables)
                    if a.functor == "_":
                        # If the argument was temporarily wrapped: unwrap it.
                        new_arg = new_arg.args[0]
                    args.append(new_arg)
<<<<<<< HEAD
                return self._add_call_node(struct(*args), scope=scope)
=======
                return self._add_call_node(
                    struct(*args), scope=scope, is_problog_scope=is_problog_scope
                )
>>>>>>> bc5d9f7b
            elif struct.functor in ("consult", "use_module"):
                new_struct = Term(
                    "_" + struct.functor,
                    Term(scope),
                    *struct.args,
                    location=struct.location
                )
<<<<<<< HEAD
                return self._add_call_node(new_struct.apply(variables), scope=scope)
=======
                return self._add_call_node(
                    new_struct.apply(variables),
                    scope=scope,
                    is_problog_scope=is_problog_scope,
                )
>>>>>>> bc5d9f7b
            else:
                return self._add_call_node(
                    struct.apply(variables),
                    scope=scope,
                    is_problog_scope=is_problog_scope,
                )
        else:
            raise ValueError("Unknown structure type: '%s'" % struct)

    def _create_vars(self, term):
        if type(term) == int:
            return Var("V_" + str(term))
        else:
            args = [self._create_vars(arg) for arg in term.args]
            term = term.with_args(*args)
            if term.probability is not None:
                term = term.with_probability(self._create_vars(term.probability))
            return term

    def _extract(self, node_id):
        node = self.get_node(node_id)
        if not node:
            raise ValueError("Unexpected empty node.")

        nodetype = type(node).__name__
        if nodetype == "fact":
            return Term(node.functor, *node.args, p=node.probability)
        elif nodetype == "call":
            func = node.functor
            args = node.args
            if isinstance(func, Term):
                return self._create_vars(func(*(func.args + args)))
            else:
                return self._create_vars(
                    Term(func, *args, priority=node.op_priority, opspec=node.op_spec)
                )
        elif nodetype == "conj":
            a, b = node.children
            return And(self._extract(a), self._extract(b))
        elif nodetype == "disj":
            a, b = node.children
            return Or(self._extract(a), self._extract(b))
        elif nodetype == "neg":
<<<<<<< HEAD
            return Not("\+", self._extract(node.child))
=======
            return Not("\\+", self._extract(node.child))
>>>>>>> bc5d9f7b
        else:
            raise ValueError("Unknown node type: '%s'" % nodetype)

    def to_clause(self, index):
        node = self.get_node(index)
        nodetype = type(node).__name__
        if nodetype == "fact":
            return Term(node.functor, *node.args, p=node.probability)
        elif nodetype == "clause":
            head = self._create_vars(Term(node.functor, *node.args, p=node.probability))
            return Clause(head, self._extract(node.child))

    def __iter__(self):
        clause_groups = defaultdict(list)
        for index, node in self.enum_nodes():
            if not node:
                continue
            nodetype = type(node).__name__
            if nodetype == "fact":
                yield Term(node.functor, *node.args, p=node.probability)
            elif nodetype == "clause":
                if node.group is None:
                    head = self._create_vars(
                        Term(node.functor, *node.args, p=node.probability)
                    )
                    yield Clause(head, self._extract(node.child))
                else:
                    clause_groups[node.group].append(index)
        for group in clause_groups.values():
            heads = []
            body = None
            for index in group:
                node = self.get_node(index)
                heads.append(
                    self._create_vars(
                        Term(node.functor, *node.args, p=node.probability)
                    )
                )
                if body is None:
                    body_node = self.get_node(node.child)
                    body_node = self.get_node(body_node.children[0])
                    body = self._create_vars(Term(body_node.functor, *body_node.args))
            yield AnnotatedDisjunction(heads, body)

    def iter_raw(self):
        """Iterate over clauses of model as represented in the database i.e. with choice facts and
         without annotated disjunctions.
        """

        clause_groups = defaultdict(list)
        for index, node in self.enum_nodes():
            if not node:
                continue
            nodetype = type(node).__name__
            if nodetype == "fact":
                yield Term(node.functor, *node.args, p=node.probability)
            elif nodetype == "clause":
                if node.group is None:
                    head = self._create_vars(
                        Term(node.functor, *node.args, p=node.probability)
                    )
                    yield Clause(head, self._extract(node.child))
                else:
                    head = self._create_vars(Term(node.functor, *node.args))
                    yield Clause(head, self._extract(node.child))
            elif nodetype == "choice":
                group = node.functor.args[0]
                c = node.functor(*(node.functor.args + node.args))
                clause_groups[group].append(c)
                yield c.with_probability(node.probability)

        for group in clause_groups.values():
            if len(group) > 1:
                yield Term("mutual_exclusive", list2term(group))

    def resolve_filename(self, filename):
        if (
            hasattr(filename, "functor")
            and filename.functor == "library"
            and filename.arity == 1
        ):
            from . import library_paths

            libname = unquote(str(filename.args[0]))
            for path in library_paths:
                filename = os.path.join(path, libname)
                if os.path.exists(filename):
                    return filename
                elif os.path.exists(filename + ".pl"):
                    return filename + ".pl"
                elif os.path.exists(filename + ".py"):
                    return filename + ".py"
        else:
            root = self.source_root
            if hasattr(filename, "location") and filename.location:
                source_root = self.source_files[filename.location[0]]
                if source_root:
                    root = os.path.dirname(source_root)

            filename = os.path.join(root, unquote(str(filename)))
            if os.path.exists(filename):
                return filename
            elif os.path.exists(filename + ".pl"):
                return filename + ".pl"
            elif os.path.exists(filename + ".py"):
                return filename + ".py"
        return filename

    def create_function(self, functor, arity):
        """Create a Python function that can be used to query a specific predicate on this database.

        :param functor: functor of the predicate
        :param arity: arity of the predicate (the function will take arity - 1 arguments
        :return: a Python callable
        """
        return PrologFunction(self, functor, arity)

    def enum_nodes(self):
        if self.__parent:
            for i, n in self.__parent.enum_nodes():
                yield i, n
        for i, n in enumerate(self.__nodes):
            i += self.__offset
            yield i, n

    def iter_nodes(self):
        if self.__parent:
            for n in self.__parent.iter_nodes():
                yield n
        for n in self.__nodes:
            yield n

    def consult(self, filename, location=None, my_scope=None):
        filename = self.resolve_filename(filename)
        if filename is None:
            raise ConsultError(
                message="Consult: file not found '%s'" % filename,
                location=self.lineno(location),
            )

        # Prevent loading the same file twice
        if filename not in self.source_files:
            identifier = len(self.source_files)
            self.source_files.append(filename)
            self.source_parent.append(location)
            program = PrologFile(
                filename,
                identifier=identifier,
                factory=self.extra_info.get("factory"),
                parser=self.extra_info.get("parser"),
            )
            self.line_info.append(program.line_info[0])
            # engine._process_directives(database)
            return self.add_all(program)
        else:
            return None, None

    def add_all(self, program):
        module_name = None
        module_preds = None
        for index, clause in enumerate(program):
            if (
                clause.functor == ":-"
                and hasattr(clause.args[0], "functor")
                and clause.args[0].functor == "_directive"
                and clause.args[1].signature == "module/2"
            ):
                if index > 0:
                    raise AccessError(
                        "'module' directive should appear at top of module"
                    )
                module_name = str(clause.args[1].args[0])
                module_preds = clause.args[1].args[1]
            else:
                self.add_statement(clause, module_name, False)
        if module_preds is not None:
            module_preds = term2list(module_preds)
        return module_name, module_preds

    def use_module(self, filename, predicates, location=None, my_scope=None):
        filename = self.resolve_filename(filename)
        if filename is None:
            raise ConsultError("Unknown library location", self.lineno(location))
        elif filename is not None and filename[-3:] == ".py":
            try:
                module_name, module_predicates = self.load_external_module(filename)
            except IOError as err:
                raise ConsultError(
                    "Error while reading external library: %s" % str(err),
                    self.lineno(location),
                )
        else:
            module_name, module_predicates = self.consult(
                Term(filename), location=location
            )

        if module_name is not None:
            if predicates is None:
                for mp in module_predicates:
                    self._create_alias(mp, module_name, my_scope=my_scope)
            elif predicates.functor == "except":
                preds = set(term2list(predicates.args[0]))
                for mp in module_predicates:
                    if mp not in preds:
                        self._create_alias(mp, module_name, my_scope=my_scope)
            else:
                preds = {}
                for pred in term2list(predicates):
                    if pred.functor == "'as'":
                        mp = pred.args[0]
                        rename = pred.args[1]
                    else:
                        mp = pred
                        rename = pred.args[0]
                    if mp in module_predicates:
                        self._create_alias(
                            mp, module_name, rename=rename, my_scope=my_scope
                        )
                    else:
                        raise GroundingError(
                            "Imported predicate %s not defined in module %s"
                            % (mp, module_name),
                            location=location,
                        )

<<<<<<< HEAD
    def _create_alias(self, pred, scope, rename=None, my_scope=None):
=======
    def _create_alias(
        self, pred, scope, rename=None, my_scope=None, is_problog_scope=False
    ):
>>>>>>> bc5d9f7b
        if rename is None:
            rename = pred.args[0]

        if scope is not None:
            root_sign = self._scope_term(
<<<<<<< HEAD
                Term(rename, *[None] * int(pred.args[1])), my_scope
            )
            scoped_sign = self._scope_term(
                Term(pred.args[0], *[None] * int(pred.args[1])), scope
=======
                Term(rename, *[None] * int(pred.args[1])),
                my_scope,
                is_problog_scope=is_problog_scope,
            )
            scoped_sign = self._scope_term(
                Term(pred.args[0], *[None] * int(pred.args[1])),
                scope,
                is_problog_scope=is_problog_scope,
>>>>>>> bc5d9f7b
            )

            rh = self._add_head(root_sign, create=False)
            sh = self._add_head(scoped_sign, create=False)

            if self.get_node(rh):
                # TODO warning that user code overrides library
                pass
            elif rh is not None:
                sh = self.__node_redirect.get(sh, sh)
                self.__node_redirect[rh] = sh

    def load_external_module(self, filename):
        from .extern import problog_export
        import imp

        problog_export.database = self

        module_name = os.path.splitext(os.path.split(filename)[-1])[0]
        with open(filename, "r") as extfile:
            imp.load_module(module_name, extfile, filename, (".py", "U", 1))

        return module_name, self.__extern[module_name]


class ConsultError(GroundingError):
    """Error during consult"""

    def __init__(self, message, location):
        GroundingError.__init__(self, message, location)


def _atom_to_filename(atom):
    """Translate an atom to a filename.

   :param atom: filename as atom
   :type atom: Term
   :return: filename as string
   :rtype: str
    """
    atomstr = str(atom)
    if atomstr[0] == atomstr[-1] == "'":
        atomstr = atomstr[1:-1]
    return atomstr


class PrologFunction(object):
    def __init__(self, database, functor, arity):
        self.database = database
        self.functor = functor
        self.arity = arity

    def __call__(self, *args):
        args = args[: self.arity - 1]
        query_term = Term(self.functor, *(args + (None,)))
        result = self.database.engine.query(self.database, query_term)
        if len(result) != 1:
            raise InvalidValue(
                "Function should return one result: %s returned %s"
                % (query_term, result)
            )
        return result[0][-1]


class AccessError(GroundingError):
    pass


class _AutoDict(dict):
    def __init__(self):
        dict.__init__(self)
        self.__record = set()
        self.__anon = 0
        self.__localmode = False
        self.local_variables = set()

    def enter_local(self):
        self.__localmode = True

    def exit_local(self):
        self.__localmode = False

    def __getitem__(self, key):
        if key == "_" and self.__localmode:
            key = "_#%s" % len(self.local_variables)

        if key == "_" or key is None:

            value = len(self)
            self.__anon += 1
            return value
        else:
            value = self.get(key)
            if value is None:
                value = len(self)
                self[key] = value
                if self.__localmode:
                    self.local_variables.add(value)
            elif not self.__localmode and value in self.local_variables:
                # Variable initially defined in local scope is reused outside local scope.
                # This means it's not local anymore.
                self.local_variables.remove(value)
            self.__record.add(value)
            return value

    def __len__(self):
        return dict.__len__(self) + self.__anon

    def usedVars(self):
        result = set(self.__record)
        self.__record.clear()
        return result

    def define(self, key):
        if key not in self:
            value = len(self)
            self[key] = value


def intersection(l1, l2):
    i = 0
    j = 0
    n1 = len(l1)
    n2 = len(l2)
    r = []
    a = r.append
    while i < n1 and j < n2:
        if l1[i] == l2[j]:
            a(l1[i])
            i += 1
            j += 1
        elif l1[i] < l2[j]:
            i += 1
        else:
            j += 1
    return r


class ClauseIndex(list):
    def __init__(self, parent, arity):
        list.__init__(self)
        self.__parent = parent
        self.__basetype = OrderedSet
        self.__index = [defaultdict(self.__basetype) for _ in range(0, arity)]
        self.__optimized = False
        self.__erased = set()

    def find(self, arguments):
        results = None
        for i, arg in enumerate(arguments):
            if not is_ground(arg):
                pass  # Variable => no restrictions
            else:
                curr = self.__index[i].get(arg)
                none = self.__index[i].get(None, self.__basetype())
                if curr is None:
                    curr = none
                else:
                    curr |= none

                if results is None:  # First argument with restriction
                    results = curr
                else:
                    results = results & curr  # for some reason &= doesn't work here
            if results is not None and not results:
                return []
        if results is None:
            if self.__erased:
                return OrderedSet(self) - self.__erased
            else:
                return self
        else:
            if self.__erased:
                return results - self.__erased
            else:
                return results

    def _add(self, key, item):
        for i, k in enumerate(key):
            self.__index[i][k].add(item)

    def append(self, item):
        list.append(self, item)
        key = []
        try:
            args = self.__parent.get_node(item).args
        except AttributeError:
            args = [None] * self.__parent.get_node(item).arity
        for arg in args:
            if is_ground(arg):
                key.append(arg)
            else:
                key.append(None)
        self._add(key, item)

    def erase(self, items):
        self.__erased |= set(items)<|MERGE_RESOLUTION|>--- conflicted
+++ resolved
@@ -168,12 +168,6 @@
         if term.functor == "_directive":
             scope = None
         if scope is not None:
-<<<<<<< HEAD
-            term.functor = "_%s_%s" % (scope, term.functor)
-            return term
-        else:
-            return term
-=======
             if not is_problog_scope:
                 term.functor = "_%s_%s" % (
                     scope,
@@ -186,7 +180,6 @@
                 )
                 return new_term
         return term
->>>>>>> bc5d9f7b
 
     def _add_define_node(self, head, childnode):
         define_index = self._add_head(head)
@@ -370,25 +363,17 @@
         term.apply(variables)
         # If the fact has variables, threat is as a clause.
         if len(variables) == 0:
-<<<<<<< HEAD
-            term = self._scope_term(term, scope)
-=======
             term = self._scope_term(term, scope, is_problog_scope=is_problog_scope)
->>>>>>> bc5d9f7b
             fact_node = self._append_node(
                 self._fact(term.functor, term.args, term.probability, term.location)
             )
             return self._add_define_node(term, fact_node)
         else:
-<<<<<<< HEAD
-            return self.add_clause(Clause(term, Term("true")), scope=scope)
-=======
             return self.add_clause(
                 Clause(term, Term("true")),
                 scope=scope,
                 is_problog_scope=is_problog_scope,
             )
->>>>>>> bc5d9f7b
 
     def add_extern(self, predicate, arity, func, scope=None, is_problog_scope=False):
         head = Term(predicate, *[None] * arity)
@@ -450,16 +435,12 @@
             variables.exit_local()
             return self._add_not_node(child, location=struct.location)
         elif isinstance(struct, Term) and struct.signature == "not/1":
-<<<<<<< HEAD
-            child = self._compile(struct.args[0], variables, scope=scope)
-=======
             child = self._compile(
                 struct.args[0],
                 variables,
                 scope=scope,
                 is_problog_scope=is_problog_scope,
             )
->>>>>>> bc5d9f7b
             return self._add_not_node(child, location=struct.location)
         elif isinstance(struct, AnnotatedDisjunction):
             # Determine number of variables in the head
@@ -529,13 +510,6 @@
         elif isinstance(struct, Clause):
             if struct.head.probability is not None:
                 return self._compile(
-<<<<<<< HEAD
-                    AnnotatedDisjunction([struct.head], struct.body), scope=scope
-                )
-            else:
-                new_head = self._scope_term(struct.head.apply(variables), scope)
-                body_node = self._compile(struct.body, variables, scope=scope)
-=======
                     AnnotatedDisjunction([struct.head], struct.body),
                     scope=scope,
                     is_problog_scope=is_problog_scope,
@@ -552,7 +526,6 @@
                     scope=scope,
                     is_problog_scope=is_problog_scope,
                 )
->>>>>>> bc5d9f7b
                 return self._add_clause_node(
                     new_head, body_node, len(variables), variables.local_variables
                 )
@@ -560,10 +533,7 @@
             return self._add_call_node(
                 Term("call", struct.apply(variables), location=struct.location),
                 scope=scope,
-<<<<<<< HEAD
-=======
                 is_problog_scope=is_problog_scope,
->>>>>>> bc5d9f7b
             )
         elif isinstance(struct, Term):
             local_scope = self.get_local_scope(struct.signature)
@@ -586,13 +556,9 @@
                         # If the argument was temporarily wrapped: unwrap it.
                         new_arg = new_arg.args[0]
                     args.append(new_arg)
-<<<<<<< HEAD
-                return self._add_call_node(struct(*args), scope=scope)
-=======
                 return self._add_call_node(
                     struct(*args), scope=scope, is_problog_scope=is_problog_scope
                 )
->>>>>>> bc5d9f7b
             elif struct.functor in ("consult", "use_module"):
                 new_struct = Term(
                     "_" + struct.functor,
@@ -600,15 +566,11 @@
                     *struct.args,
                     location=struct.location
                 )
-<<<<<<< HEAD
-                return self._add_call_node(new_struct.apply(variables), scope=scope)
-=======
                 return self._add_call_node(
                     new_struct.apply(variables),
                     scope=scope,
                     is_problog_scope=is_problog_scope,
                 )
->>>>>>> bc5d9f7b
             else:
                 return self._add_call_node(
                     struct.apply(variables),
@@ -652,11 +614,7 @@
             a, b = node.children
             return Or(self._extract(a), self._extract(b))
         elif nodetype == "neg":
-<<<<<<< HEAD
-            return Not("\+", self._extract(node.child))
-=======
             return Not("\\+", self._extract(node.child))
->>>>>>> bc5d9f7b
         else:
             raise ValueError("Unknown node type: '%s'" % nodetype)
 
@@ -882,24 +840,14 @@
                             location=location,
                         )
 
-<<<<<<< HEAD
-    def _create_alias(self, pred, scope, rename=None, my_scope=None):
-=======
     def _create_alias(
         self, pred, scope, rename=None, my_scope=None, is_problog_scope=False
     ):
->>>>>>> bc5d9f7b
         if rename is None:
             rename = pred.args[0]
 
         if scope is not None:
             root_sign = self._scope_term(
-<<<<<<< HEAD
-                Term(rename, *[None] * int(pred.args[1])), my_scope
-            )
-            scoped_sign = self._scope_term(
-                Term(pred.args[0], *[None] * int(pred.args[1])), scope
-=======
                 Term(rename, *[None] * int(pred.args[1])),
                 my_scope,
                 is_problog_scope=is_problog_scope,
@@ -908,7 +856,6 @@
                 Term(pred.args[0], *[None] * int(pred.args[1])),
                 scope,
                 is_problog_scope=is_problog_scope,
->>>>>>> bc5d9f7b
             )
 
             rh = self._add_head(root_sign, create=False)
