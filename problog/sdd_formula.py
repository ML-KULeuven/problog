--- conflicted
+++ resolved
@@ -193,10 +193,7 @@
                     name=node.name,
                     group=node.group,
                     cr_extra=False,
-<<<<<<< HEAD
-=======
                     is_extra=node.is_extra,
->>>>>>> bc5d9f7b
                 )
             else:
                 retval = formula.add_atom(
@@ -205,10 +202,7 @@
                     name=node.name,
                     group=node.group,
                     cr_extra=False,
-<<<<<<< HEAD
-=======
                     is_extra=node.is_extra,
->>>>>>> bc5d9f7b
                 )
         else:  # is decision
             # Formula: (p1^s1) v (p2^s2) v ...
@@ -620,12 +614,9 @@
     def wmc_true(self, weights, semiring):
         return self.wmc(self.true(), weights, semiring)
 
-<<<<<<< HEAD
     def count(self):
         return self.get_manager().count()
 
-=======
->>>>>>> bc5d9f7b
     def get_deepcopy_noref(
         self,
     ):  # TODO might be cleaner to maintain refcounts and deref everything afterwards in SDDExplicit
