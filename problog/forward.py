--- conflicted
+++ resolved
@@ -210,11 +210,7 @@
                     self.set_complete(parent)
                     parent_minmax = 0
                 elif parent_nodetype == "conj":
-<<<<<<< HEAD
-                    parent_minmax == max(parent_children_minmax)
-=======
                     parent_minmax = max(parent_children_minmax)
->>>>>>> bc5d9f7b
                 else:
                     parent_minmax = min(parent_children_minmax)
                 self._update_minmax_depths(parent, parent_minmax)
@@ -336,15 +332,11 @@
                 inode = int(inode)
             if t == "atom":
                 j = destination.add_atom(
-<<<<<<< HEAD
-                    n.identifier, n.probability, n.group, name=inode
-=======
                     n.identifier,
                     n.probability,
                     n.group,
                     name=inode,
                     is_extra=n.is_extra,
->>>>>>> bc5d9f7b
                 )
             elif t == "conj":
                 children = [c for c in n.children if self.get_inode(c) is not None]
