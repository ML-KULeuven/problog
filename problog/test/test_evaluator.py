--- conflicted
+++ resolved
@@ -17,11 +17,6 @@
 """
 import unittest
 
-<<<<<<< HEAD
-=======
-from problog.program import PrologString
-from problog.formula import LogicFormula
->>>>>>> 4b559a87
 from problog import get_evaluatable
 from problog.evaluator import SemiringProbability
 from problog.formula import LogicFormula
@@ -62,29 +57,17 @@
             def is_nsp(self):
                 return True
 
-<<<<<<< HEAD
-            def pos_value(self, a, key):
-=======
             def pos_value(self, a, key=None):
->>>>>>> 4b559a87
                 if isinstance(a, tuple):
                     return float(a[0])
                 else:
                     return float(a)
 
-<<<<<<< HEAD
-            def neg_value(self, a, key):
+            def neg_value(self, a, key=None):
                 if isinstance(a, tuple):
                     return float(a[1])
                 else:
                     return 1 - float(a)
-=======
-            def neg_value(self, a, key=None):
-                if isinstance(a, tuple):
-                    return float(a[1])
-                else:
-                    return 1-float(a)
->>>>>>> 4b559a87
 
         program = """
                     0.25::a.
@@ -127,13 +110,9 @@
                 return a
 
         weights = {0: (0.3, 0.7), a: (0.1, 0.1)}
-<<<<<<< HEAD
         results = kc.evaluate(
             index=0, semiring=TestSemiringProbabilityIgnoreNormalize(), weights=weights
         )
-=======
-        results = kc.evaluate(index=0, semiring=TestSemiringProbabilityIgnoreNormalize(), weights=weights)
->>>>>>> 4b559a87
         self.assertEqual(0.06, results)
 
 
