--- conflicted
+++ resolved
@@ -23,16 +23,9 @@
 from problog.program import PrologString
 
 
-<<<<<<< HEAD
-
 class TestEngine(unittest.TestCase):
     def setUp(self):
 
-=======
-class TestEngine(unittest.TestCase):
-    def setUp(self):
-
->>>>>>> bc5d9f7b
         try:
             self.assertCollectionEqual = self.assertItemsEqual
         except AttributeError:
@@ -233,24 +226,13 @@
             self.assertCollectionEqual(
                 self.edges, edges, msg="Test failed for random seed %s" % seed
             )
-<<<<<<< HEAD
-=======
-
->>>>>>> bc5d9f7b
+
 
 def list_paths(source):
     names = dict(
         (index, str(source.get_name(index))) for index, node, tp in source if index != 0
     )
 
-<<<<<<< HEAD
-def list_paths(source):
-    names = dict(
-        (index, str(source.get_name(index))) for index, node, tp in source if index != 0
-    )
-
-=======
->>>>>>> bc5d9f7b
     for name, node in source.queries():
         for path in _list_paths(source, node, []):
             path = [names.get(n) for n in path]
