--- conflicted
+++ resolved
@@ -22,15 +22,10 @@
 
 from problog.forward import _ForwardSDD
 
-<<<<<<< HEAD
 if __name__ == "__main__":
     sys.path.insert(
         0, os.path.abspath(os.path.join(os.path.dirname(__file__), "../../"))
     )
-=======
-if __name__ == '__main__':
-    sys.path.insert(0, os.path.abspath(os.path.join(os.path.dirname(__file__), '../../')))
->>>>>>> 2d4ba2c0
 
 from problog import root_path
 
@@ -54,10 +49,6 @@
 
 
 class TestSystemGeneric(unittest.TestCase):
-<<<<<<< HEAD
-=======
-
->>>>>>> 2d4ba2c0
     def setUp(self):
         try:
             self.assertSequenceEqual = self.assertItemsEqual
@@ -71,7 +62,6 @@
         reading = False
         for l in f:
             l = l.strip()
-<<<<<<< HEAD
             if l.startswith("%Expected outcome:"):
                 reading = True
             elif reading:
@@ -79,38 +69,19 @@
                     return l[len("% error") :].strip()
                 elif l.startswith("% "):
                     query, prob = l[2:].rsplit(None, 1)
-=======
-            if l.startswith('%Expected outcome:'):
-                reading = True
-            elif reading :
-                if l.lower().startswith('% error'):
-                    return l[len('% error'):].strip()
-                elif l.startswith('% ') :
-                    query, prob = l[2:].rsplit(None,1)
->>>>>>> 2d4ba2c0
                     results[query.strip()] = float(prob.strip())
                 else:
                     reading = False
-<<<<<<< HEAD
             if l.startswith("query(") and l.find("% outcome:") >= 0:
                 pos = l.find("% outcome:")
                 query = l[6:pos].strip().rstrip(".").rstrip()[:-1]
                 prob = l[pos + 10 :]
-=======
-            if l.startswith('query(') and l.find('% outcome:') >= 0:
-                pos = l.find('% outcome:')
-                query = l[6:pos].strip().rstrip('.').rstrip()[:-1]
-                prob = l[pos+10:]
->>>>>>> 2d4ba2c0
                 results[query.strip()] = float(prob.strip())
     return results
 
 
 def createSystemTestGeneric(filename, logspace=False):
-<<<<<<< HEAD
-
-=======
->>>>>>> 2d4ba2c0
+
     correct = read_result(filename)
 
     def test(self):
@@ -151,26 +122,16 @@
                 semiring = SemiringProbability()
 
             computed = kc.evaluate(semiring=semiring)
-<<<<<<< HEAD
             computed = {str(k): v for k, v in computed.items()}
         except Exception as err:
             # print("exception %s" % err)
-=======
-            computed = { str(k): v for k, v in computed.items() }
-        except Exception as err:
-            #print("exception %s" % err)
->>>>>>> 2d4ba2c0
             e = err
             computed = None
 
         if computed is None:
             self.assertEqual(correct, type(e).__name__)
         else:
-<<<<<<< HEAD
             self.assertIsInstance(correct, dict)
-=======
-            self.assertIsInstance( correct, dict )
->>>>>>> 2d4ba2c0
             self.assertSequenceEqual(correct, computed)
 
             for query in correct:
@@ -193,22 +154,14 @@
             computed = kc.evaluate(semiring=semiring)
             computed = {str(k): v for k, v in computed.items()}
         except Exception as err:
-<<<<<<< HEAD
             # print("exception %s" % err)
-=======
-            #print("exception %s" % err)
->>>>>>> 2d4ba2c0
             e = err
             computed = None
 
         if computed is None:
             self.assertEqual(correct, type(e).__name__)
         else:
-<<<<<<< HEAD
             self.assertIsInstance(correct, dict)
-=======
-            self.assertIsInstance( correct, dict )
->>>>>>> 2d4ba2c0
             self.assertSequenceEqual(correct, computed)
 
             for query in correct:
@@ -261,10 +214,6 @@
     def is_nsp(self):
         return True
 
-<<<<<<< HEAD
-
-if __name__ == "__main__":
-=======
     def pos_value(self, a, key=None):
         if isinstance(a, tuple):
             return float(a[0])
@@ -277,9 +226,7 @@
         else:
             return 1-float(a)
 
-
-if __name__ == '__main__' :
->>>>>>> 2d4ba2c0
+if __name__ == "__main__":
     filenames = sys.argv[1:]
 else:
     filenames = glob.glob(root_path("test", "*.pl"))
