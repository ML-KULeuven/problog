"""
problog.cycles - Cycle-breaking
-------------------------------

Cycle breaking in propositional formulae.

..
    Part of the ProbLog distribution.

    Copyright 2015 KU Leuven, DTAI Research Group

    Licensed under the Apache License, Version 2.0 (the "License");
    you may not use this file except in compliance with the License.
    You may obtain a copy of the License at

        http://www.apache.org/licenses/LICENSE-2.0

    Unless required by applicable law or agreed to in writing, software
    distributed under the License is distributed on an "AS IS" BASIS,
    WITHOUT WARRANTIES OR CONDITIONS OF ANY KIND, either express or implied.
    See the License for the specific language governing permissions and
    limitations under the License.
"""

import logging
from collections import defaultdict

from .core import transform
from .formula import LogicFormula, LogicDAG
from .logic import Term
from .util import Timer

<<<<<<< HEAD
from collections import defaultdict
import logging

=======
>>>>>>> bc5d9f7b
cycle_var_prefix = "problog_cv_"

# noinspection PyUnusedLocal
@transform(LogicFormula, LogicDAG)
def break_cycles(source, target, translation=None, **kwdargs):
    """Break cycles in the source logic formula.

    :param source: logic formula with cycles
    :param target: target logic formula without cycles
    :param kwdargs: additional arguments (ignored)
    :return: target
    """

    logger = logging.getLogger("problog")
    with Timer("Cycle breaking"):
        cycles_broken = set()
        content = set()
        if translation is None:
            translation = defaultdict(list)

        for q, n, l in source.labeled():
            if source.is_probabilistic(n):
                newnode = _break_cycles(
                    source, target, n, [], cycles_broken, content, translation
                )
            else:
                newnode = n
            target.add_name(q, newnode, l)

        # TODO copy constraints

        translation = defaultdict(list)
        for q, n, v in source.evidence_all():
            if source.is_probabilistic(n):
                newnode = _break_cycles(
                    source,
                    target,
                    abs(n),
                    [],
                    cycles_broken,
                    content,
                    translation,
                    is_evidence=True,
                )
            else:
                newnode = n
            if n is not None and n < 0:
                newnode = target.negate(newnode)
            if v > 0:
                target.add_name(q, newnode, target.LABEL_EVIDENCE_POS)
            elif v < 0:
                target.add_name(q, newnode, target.LABEL_EVIDENCE_NEG)
            else:
                target.add_name(q, newnode, target.LABEL_EVIDENCE_MAYBE)

        logger.debug("Ground program size: %s", len(target))
        return target


def _break_cycles(
    source,
    target,
    nodeid,
    ancestors,
    cycles_broken,
    content,
    translation,
    is_evidence=False,
):
    negative_node = nodeid < 0
    nodeid = abs(nodeid)

    if not is_evidence and not source.is_probabilistic(
        source.get_evidence_value(nodeid)
    ):
        ev = source.get_evidence_value(nodeid)
        if negative_node:
            return target.negate(ev)
        else:
            return ev
    elif nodeid in ancestors:
        cycles_broken.add(nodeid)
        return None  # cyclic node: node is False
    elif nodeid in translation:
        ancset = frozenset(ancestors + [nodeid])
        for newnode, cb, cn in translation[nodeid]:
            # We can reuse this previous node iff
            #   - no more cycles have been broken that should not be broken now
            #       (cycles broken is a subset of ancestors)
            #   - no more cycles should be broken than those that have been broken in the previous
            #       (the previous node does not contain ancestors)

            if cb <= ancset and not ancset & cn:
                cycles_broken |= cb
                content |= cn
                if negative_node:
                    return target.negate(newnode)
                else:
                    return newnode

    child_cycles_broken = set()
    child_content = set()

    node = source.get_node(nodeid)
    nodetype = type(node).__name__
    if nodetype == "atom":
        newnode = target.add_atom(
<<<<<<< HEAD
            node.identifier, node.probability, node.group, node.name
=======
            node.identifier,
            node.probability,
            group=node.group,
            name=node.name,
            is_extra=node.is_extra,
>>>>>>> bc5d9f7b
        )
    else:
        children = [
            _break_cycles(
                source,
                target,
                child,
                ancestors + [nodeid],
                child_cycles_broken,
                child_content,
                translation,
                is_evidence,
            )
            for child in node.children
        ]
        newname = node.name
        if newname is not None and child_cycles_broken:
            newfunc = (
                cycle_var_prefix + newname.functor + "_cb_" + str(len(translation[nodeid]))
            )
            newname = Term(newfunc, *newname.args)
        if nodetype == "conj":
            newnode = target.add_and(children, name=newname)
        else:
            newnode = target.add_or(children, name=newname)

        if target.is_probabilistic(newnode):
            # Don't add the node if it is None
            # Also: don't add atoms (they can't be involved in cycles)
            content.add(nodeid)

    translation[nodeid].append(
        (newnode, child_cycles_broken, child_content - child_cycles_broken)
    )
    content |= child_content
    cycles_broken |= child_cycles_broken

    if negative_node:
        return target.negate(newnode)
    else:
        return newnode<|MERGE_RESOLUTION|>--- conflicted
+++ resolved
@@ -30,12 +30,6 @@
 from .logic import Term
 from .util import Timer
 
-<<<<<<< HEAD
-from collections import defaultdict
-import logging
-
-=======
->>>>>>> bc5d9f7b
 cycle_var_prefix = "problog_cv_"
 
 # noinspection PyUnusedLocal
@@ -143,15 +137,11 @@
     nodetype = type(node).__name__
     if nodetype == "atom":
         newnode = target.add_atom(
-<<<<<<< HEAD
-            node.identifier, node.probability, node.group, node.name
-=======
             node.identifier,
             node.probability,
             group=node.group,
             name=node.name,
             is_extra=node.is_extra,
->>>>>>> bc5d9f7b
         )
     else:
         children = [
