--- conflicted
+++ resolved
@@ -805,11 +805,5 @@
         return str(self.base_function)
 
 
-<<<<<<< HEAD
 def add_built_ins(engine):
-    add_standard_builtins(engine, BooleanBuiltIn, SimpleBuiltIn, SimpleProbabilisticBuiltIn)
-
-=======
-def addBuiltIns(engine):
-    add_standard_builtins(engine, BooleanBuiltIn, SimpleBuiltIn, SimpleProbabilisticBuiltIn)
->>>>>>> 11ffda9f
+    add_standard_builtins(engine, BooleanBuiltIn, SimpleBuiltIn, SimpleProbabilisticBuiltIn)