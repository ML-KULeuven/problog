import os
from collections import defaultdict, deque
from subprocess import CalledProcessError

from .engine import UnknownClause
from .errors import GroundingError
from .logic import AnnotatedDisjunction, list2term, Term, Clause
from .util import subprocess_check_output, mktempfile, Timer


def ground_yap(
    model,
    target=None,
    queries=None,
    evidence=None,
    propagate_evidence=False,
    labels=None,
    engine=None,
    debug=False,
    **kwdargs
):
    """Ground a given model.

    :param model: logic program to ground
    :type model: LogicProgram
    :param target: formula in which to store ground program
    :type target: LogicFormula
    :param queries: list of queries to override the default
    :param evidence: list of evidence atoms to override the default
    :return: the ground program
    :rtype: LogicFormula
    """

    with Timer("Grounding (YAP)"):

        if debug:
            fn_model = "/tmp/model.pl"
            fn_ground = "/tmp/model.ground"
            fn_evidence = "/tmp/model.evidence"
            fn_query = "/tmp/model.query"

        else:
            fn_model = mktempfile(".pl")
            fn_ground = mktempfile(".ground")
            fn_evidence = mktempfile(".evidence")
            fn_query = mktempfile(".query")

        with open(fn_model, "w") as f:
            f.write("\n".join(map(statement_to_yap, model)) + "\n")

        yap_ground = os.path.join(os.path.dirname(__file__), "yap", "ground_compact.pl")

        cmd = [
            "yap",
            "-L",
            yap_ground,
            "--",
            fn_model,
            fn_ground,
            fn_evidence,
            fn_query,
        ]

        try:
            output = subprocess_check_output(cmd)

        except CalledProcessError as err:
            errmsg = err.output.strip()
            if errmsg.startswith("undefined"):
                raise UnknownClause(errmsg.split()[1], None)
            elif errmsg.startswith("non-ground"):
                raise GroundingError(
                    "Non-ground clause detected: %s" % errmsg.split()[1], None
                )
            else:
                raise err

        with open(fn_query) as f:
            queries = f.readlines()

        with open(fn_evidence) as f:
            evidence = f.readlines()

        with open(fn_ground) as f:
            return read_grounding(f, target, queries, evidence)


def read_grounding(lines, target, queries, evidence):
    """

    :param lines:
    :param target:
    :type target: LogicFormula
    :return:
    """

    id_counts = defaultdict(int)
    parsed_lines = deque()
    names = {}

    # Iteration 1: read in the file and determine which line numbers occur multiple times
    line_nums = []
    for i, line in enumerate(lines):
        line = line.strip()
        line, name = line.split("|")
        name = name.strip()
        name = Term.from_string(name)

        line_num, line_type, line_content = line.split(None, 2)
        line_num = int(line_num)
        names[name] = line_num

        # Count how many times each line occurs
        id_counts[line_num] += 1

        line_nums.append(line_num)
        if line_type == "FACT":
            parsed_lines.append((line_num, "FACT", [i, float(line_content)], name))
        elif line_type == "AND":
            parsed_lines.append(
                (line_num, "AND", [int(x) for x in line_content.split()], name)
            )
        else:
            raise Exception("Unexpected type: %s" % line_type)

    num2index = {}

    while parsed_lines:
        line_num, line_type, line_content, line_name = parsed_lines.popleft()

        if line_num in num2index:
            # There is already a node for this line number => add this as a disjunct
            or_node = num2index[line_num]
        elif id_counts[line_num] > 1:
            # It's an or-node
            or_node = target.add_or((), placeholder=True)
            num2index[line_num] = or_node
        else:
            or_node = None

        if line_type == "FACT":
            node_id = target.add_atom(
                line_content[0], probability=line_content[1], name=line_name
            )
        else:  # AND
            found_all = True
            children = []
            for child in line_content:
                negated = child < 0
                child = abs(child)
                child_key = num2index.get(child)
                if child_key is None:
                    if id_counts[child] > 1:
                        # Child is and or-node that doesn't exist yet => we can make a placeholder
                        child_key = target.add_or((), placeholder=True)
                        num2index[child] = child_key
                    else:
                        found_all = False
                        child_key = None
                        break
                if child_key is not None:
                    if negated:
                        children.append(-child_key)
                    else:
                        children.append(child_key)
            if found_all:
                node_id = target.add_and(children, name=line_name)
            else:
                parsed_lines.append((line_num, line_type, line_content, line_name))
                node_id = None

        if node_id is not None:
            if or_node is None:
                num2index[line_num] = node_id
            else:
                target.add_disjunct(or_node, node_id)

    for q in queries:
        q = Term.from_string(q)
        if q not in names:
            key = None
        else:
            key = num2index[names[q]]
        target.add_query(q, key)

    for q in evidence:
        q, v = q.rsplit(None, 1)
        q = Term.from_string(q)
        if q not in names:
            key = None
        else:
            key = num2index[names[q]]
        target.add_evidence(q, key, v == "t")

    return target


def statement_to_yap(statement):
<<<<<<< HEAD

=======
>>>>>>> bc5d9f7b
    if isinstance(statement, Clause) and statement.head.functor == "_directive":
        if statement.body.functor in ("consult", "use_module"):
            return ""
        else:
            return ":- %s." % statement.body

    if isinstance(statement, AnnotatedDisjunction):
        heads = statement.heads

        # heads = [Term('', h.with_probability]

        head = Term("problog_ad", list2term(heads), statement.body)

        return "%s." % head
    else:
        return "%s." % statement<|MERGE_RESOLUTION|>--- conflicted
+++ resolved
@@ -196,10 +196,6 @@
 
 
 def statement_to_yap(statement):
-<<<<<<< HEAD
-
-=======
->>>>>>> bc5d9f7b
     if isinstance(statement, Clause) and statement.head.functor == "_directive":
         if statement.body.functor in ("consult", "use_module"):
             return ""
