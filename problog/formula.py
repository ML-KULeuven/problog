"""
problog.formula - Ground programs
---------------------------------

Data structures for propositional logic.

..
    Part of the ProbLog distribution.

    Copyright 2015 KU Leuven, DTAI Research Group

    Licensed under the Apache License, Version 2.0 (the "License");
    you may not use this file except in compliance with the License.
    You may obtain a copy of the License at

        http://www.apache.org/licenses/LICENSE-2.0

    Unless required by applicable law or agreed to in writing, software
    distributed under the License is distributed on an "AS IS" BASIS,
    WITHOUT WARRANTIES OR CONDITIONS OF ANY KIND, either express or implied.
    See the License for the specific language governing permissions and
    limitations under the License.
"""
from collections import namedtuple, defaultdict

from .constraint import ConstraintAD
from .core import ProbLogObject
from .core import transform
from .errors import InconsistentEvidenceError
from .evaluator import Evaluatable, FormulaEvaluator, FormulaEvaluatorNSP
from .logic import Term, Or, Clause, And, is_ground
from .util import OrderedSet

def escape(s):
    return s.replace('"','\\"')

class BaseFormula(ProbLogObject):
    """Defines a basic logic formula consisting of nodes in some logical relation.

        Each node is represented by a key. This key has the following properties:
         - None indicates false
         - 0 indicates true
         - a number larger than 0 indicates a positive node
         - the key -a with a a number larger than 0 indicates the negation of a

        This data structure also support weights on nodes, names on nodes and constraints.
    """

    # Define special keys
    TRUE = 0
    FALSE = None

    WEIGHT_NEUTRAL = True
    WEIGHT_NO = None

    LABEL_QUERY = "query"
    LABEL_EVIDENCE_POS = "evidence+"
    LABEL_EVIDENCE_NEG = "evidence-"
    LABEL_EVIDENCE_MAYBE = "evidence?"
    LABEL_NAMED = "named"

    def __init__(self):
        self._weights = {}               # Node weights: dict(key: Term)

        self._constraints = []           # Constraints: list of Constraint

        #self._names = defaultdict(OrderedDict)  # Node names: dict(label: dict(key, Term))
        self._names = defaultdict(dict)
        self._atomcount = 0

    @property
    def atomcount(self):
        """Number of atoms in the formula."""
        return self._atomcount

    # ====================================================================================== #
    # ==========                          NODE WEIGHTS                           =========== #
    # ====================================================================================== #

    def get_weights(self):
        """Get weights of the atoms in the formula.

        :return: dictionary of weights
        :rtype: dict[int, Term]
        """
        return self._weights

    def set_weights(self, weights):
        """Set weights of the atoms in the formula.

        :param weights: dictionary of weights
        :type weights: dict[int, Term]
        """
        self._weights = weights

    def get_weight(self, key, semiring):
        """Get actual value of the node with the given key according to the given semiring.

        :param key: key of the node (can be TRUE, FALSE or positive or negative)
        :param semiring: semiring to use to transform stored weight term into actual value
        :type semiring: problog.evaluator.Semiring
        :return: actual value of the weight of the given node
        """
        if self.is_false(key):
            return semiring.zero()
        elif self.is_true(key):
            return semiring.one()
        elif key < 0:
            return semiring.neg_value(self._weights[-key], key)
        else:
            return semiring.pos_value(self._weights[key], key)

    def extract_weights(self, semiring, weights=None):
        """Extracts the positive and negative weights for all atoms in the data structure.

        * Atoms with weight set to neutral will get weight ``(semiring.one(), semiring.one())``.
        * If the weights argument is given, it completely replaces the formula's weights.
        * All constraints are applied to the weights.
        * To specify positive and negative literal of an atom you can pass a tuple and handle it in the semiring functions pos_value and neg_value
            (4,5)::a.
            4 is the postive weight and 5 the negative.

        :param semiring: semiring that determines the interpretation of the weights
        :param weights: dictionary of { node name : weight } or { node id : weight} that overrides the builtin weights,
            the given weights must be in external representation.
        :type weights: dict[(Term | int), any]
        :returns: dictionary { key: (positive weight, negative weight) } where the weights are in internal
            representation.
        :rtype: dict[int, tuple[any,any]]
        """
        result = {}
        # Set given weights, has priority over program weights.
        if weights is not None:
            for n, w in weights.items():
                key = n if isinstance(n, int) else self.get_node_by_name(n)

                if hasattr(self, "get_name"):
                    name = self.get_name(key)
                elif not isinstance(n, int):
                    name = n
                else:
                    name = key

                if key >= 0:
                    if w == self.WEIGHT_NEUTRAL and type(self.WEIGHT_NEUTRAL) == type(
                        w
                    ):
                        result[key] = semiring.one(), semiring.one()
                    elif w == False:
                        result[key] = semiring.false(name)
                    elif w is None:
                        result[key] = semiring.true(name)
                    else:
                        result[key] = (
                            semiring.pos_value(w, name),
                            semiring.neg_value(w, name),
                        )
                else:
                    # If key < 0 we have to reverse weight order (p,n) to (n,p)
                    if w == self.WEIGHT_NEUTRAL and type(self.WEIGHT_NEUTRAL) == type(
                        w
                    ):
                        result[abs(key)] = semiring.one(), semiring.one()
                    elif w == False:
                        result[abs(key)] = semiring.true(name)
                    elif w is None:
                        result[abs(key)] = semiring.false(name)
                    else:
                        result[abs(key)] = (
                            semiring.neg_value(w, name),
                            semiring.pos_value(w, name),
                        )

        # Set remaining program weights
        for key, w in self.get_weights().items():
            if result.get(abs(key)) is None:
                if hasattr(self, "get_name"):
                    name = self.get_name(key)
                else:
                    name = key
                if w == self.WEIGHT_NEUTRAL and type(self.WEIGHT_NEUTRAL) == type(w):
                    result[key] = semiring.one(), semiring.one()
                elif w is False:
                    result[key] = semiring.false(name)
                elif w is None:
                    result[key] = semiring.true(name)
                else:
                    result[key] = (
                        semiring.pos_value(w, name),
                        semiring.neg_value(w, name),
                    )

        for c in self.constraints():
            c.update_weights(result, semiring)
        return result

    # ====================================================================================== #
    # ==========                           NODE NAMES                            =========== #
    # ====================================================================================== #

    def add_name(self, name, key, label=None, keep_name=False):
        """Add a name to the given node.

        :param name: name of the node
        :type name: Term
        :param key: key of the node
        :type key: int | bool
        :param label: type of label (one of LABEL_*)
        """
        if label is None:
            label = self.LABEL_NAMED
        #TODO CG: name is a Term, not a string! --> many Term __eq__ calls
        self._names[label][name] = key

    def get_node_by_name(self, name):
        """Get node corresponding to the given name.

        :param name: name of the node to find
        :return: key of the node
        :raises: KeyError if no node with the given name was found
        """
        for names in self._names.values():
            res = names.get(name, "#NOTFOUND#")
            if res != "#NOTFOUND#":
                return res
        raise KeyError(name)

    # def get_name(self, key):
    #     names = self.get_names()
    #     print (names)

    def add_query(self, name, key, keep_name=False):
        """Add a query name.

        Same as ``add_name(name, key, self.LABEL_QUERY)``.

        :param name: name of the query
        :param key: key of the query node
        """
        self.add_name(name, key, self.LABEL_QUERY, keep_name=keep_name)

    def add_evidence(self, name, key, value, keep_name=False):
        """Add an evidence name.

        Same as ``add_name(name, key, self.LABEL_EVIDENCE_???)``.

        :param name: name of the query
        :param key: key of the query node
        :param value: value of the evidence (True, False or None)
        """
        if value is None:
            self.add_name(name, key, self.LABEL_EVIDENCE_MAYBE, keep_name=keep_name)
        elif value:
            self.add_name(name, key, self.LABEL_EVIDENCE_POS, keep_name=keep_name)
        else:
            self.add_name(name, key, self.LABEL_EVIDENCE_NEG, keep_name=keep_name)

    def clear_evidence(self):
        """Remove all evidence."""
        self._names[self.LABEL_EVIDENCE_MAYBE] = {}
        self._names[self.LABEL_EVIDENCE_POS] = {}
        self._names[self.LABEL_EVIDENCE_NEG] = {}

    def clear_queries(self):
        """Remove all evidence."""
        self._names[self.LABEL_QUERY] = {}

    def clear_labeled(self, label):
        """Remove all evidence."""
        self._names[label] = {}

    def get_names(self, label=None):
        """Get a list of all node names in the formula.

        :param label: restrict to given label. If not set, all nodes are returned.
        :return: list of all nodes names (of the requested type) as a list of tuples (name, key)
        """
        if label is None:
            result = OrderedSet()
            for names in self._names.values():
                for name, node in names.items():
                    result.add((name, node))
            return result
        else:
            return self._names.get(label, {}).items()

    def get_names_with_label(self):
        """Get a list of all node names in the formula with their label type.

        :return: list of all nodes names with their type
        """
        result = []
        for label in self._names:
            for name, key in self._names[label].items():
                result.append((name, key, label))
        return result

    def queries(self):
        """Get a list of all queries.

        :return: ``get_names(LABEL_QUERY)``
        """
        return self.get_names(self.LABEL_QUERY)

    def labeled(self):
        """Get a list of all query-like labels.

        :return:
        """
        result = []
        for name, node, label in self.get_names_with_label():
            if label not in (
                self.LABEL_NAMED,
                self.LABEL_EVIDENCE_POS,
                self.LABEL_EVIDENCE_NEG,
                self.LABEL_EVIDENCE_MAYBE,
            ):
                result.append((name, node, label))
        return result

    def evidence(self):
        """Get a list of all determined evidence.
        Keys are negated for negative evidence.
        Unspecified evidence (value None) is not included.

        :return: list of tuples (name, key) for positive and negative evidence
        """
        evidence_true = self.get_names(self.LABEL_EVIDENCE_POS)
        evidence_false = self.get_names(self.LABEL_EVIDENCE_NEG)
        return list(evidence_true) + [
            (name, self.negate(node)) for name, node in evidence_false
        ]

    def evidence_all(self):
        """Get a list of all evidence (including undetermined).

        :return: list of tuples (name, key, value) where value can be -1, 0 or 1
        """
        evidence_true = [x + (1,) for x in self.get_names(self.LABEL_EVIDENCE_POS)]
        evidence_false = [x + (-1,) for x in self.get_names(self.LABEL_EVIDENCE_NEG)]
        evidence_maybe = [x + (0,) for x in self.get_names(self.LABEL_EVIDENCE_MAYBE)]
        return evidence_true + evidence_false + evidence_maybe

    # ====================================================================================== #
    # ==========                        KEY MANIPULATION                         =========== #
    # ====================================================================================== #

    def is_true(self, key):
        """Does the key represent deterministic True?

        :param key: key
        :return: ``key == self.TRUE``
        """
        return key == self.TRUE

    def is_false(self, key):
        """Does the key represent deterministic False?

        :param key: key
        :return: ``key == self.FALSE``
        """

        return key == self.FALSE

    def is_probabilistic(self, key):
        """Does the key represent a probabilistic node?

        :param key: key
        :return: ``not is_true(key) and not is_false(key)``
        """
        return not self.is_true(key) and not self.is_false(key)

    def negate(self, key):
        """Negate the key.

        For TRUE, returns FALSE;
        For FALSE, returns TRUE;
        For x returns -x

        :param key: key to negate
        :return: negation of the key
        """
        if key == self.TRUE:
            return self.FALSE
        elif key == self.FALSE:
            return self.TRUE
        else:
            return -key

    # ====================================================================================== #
    # ==========                          CONSTRAINTS                            =========== #
    # ====================================================================================== #

    def constraints(self):
        """Return the list of constraints.

        :return: list of constraints
        """
        return self._constraints

    def add_constraint(self, constraint):
        """Add a constraint

        :param constraint: constraint to add
        :type constraint: problog.constraint.Constraint
        """
        self._constraints.append(constraint)

    def flag(self, flag):
        flag = "_%s" % flag
        return hasattr(self, flag) and getattr(self, flag)


<<<<<<< HEAD
atom = namedtuple("atom", ("identifier", "probability", "group", "name", "source"))
=======
atom = namedtuple(
    "atom", ("identifier", "probability", "group", "name", "source", "is_extra")
)
atom.__new__.__defaults__ = (False,) * len(atom._fields)
>>>>>>> bc5d9f7b
conj = namedtuple("conj", ("children", "name"))
disj = namedtuple("disj", ("children", "name"))


class LogicFormula(BaseFormula):
    """A logic formula is a data structure that is used to represent generic And-Or graphs.
    It can typically contain three types of nodes:

        - atom ( or terminal)
        - and (compound)
        - or (compound)

    The compound nodes contain a list of children which point to other nodes in the formula.
    These pointers can be positive or negative.

    In addition to the basic logical structure of the formula, it also maintains a table of labels,
    which can be used to easily retrieve certain nodes.
    These labels typically contain the literals from the original program.

    Upon addition of new nodes, the logic formula can perform certain optimizations, for example,
    by simplifying nodes or by reusing existing nodes.
    """

    # negation is encoded by using a negative number for the key

    def _create_atom(
        self, identifier, probability, group, name=None, source=None, is_extra=False
    ):
        return atom(identifier, probability, group, name, source, is_extra)

    def _create_conj(self, children, name=None):
        return conj(children, name)

    def _create_disj(self, children, name=None):
        return disj(children, name)

    # noinspection PyUnusedLocal
    def __init__(
        self,
        auto_compact=True,
        avoid_name_clash=False,
        keep_order=False,
        use_string_names=False,
        keep_all=False,
        propagate_weights=None,
        max_arity=0,
        keep_duplicates=False,
        keep_builtins=False,
        hide_builtins=False,
        database=None,
        **kwdargs
    ):
        BaseFormula.__init__(self)

        # List of nodes
        self._nodes = []
        # Lookup index for 'atom' nodes, key is identifier passed to addAtom()
        self._index_atom = {}
        self._index_next = 0
        # Lookup index for 'and' nodes, key is tuple of sorted children
        self._index_conj = {}
        # Lookup index for 'or' nodes, key is tuple of sorted children
        self._index_disj = {}

        self._atomcount = 0

        self._auto_compact = auto_compact
        self._avoid_name_clash = avoid_name_clash
        self._keep_order = keep_order
        self.keep_all = keep_all
        self._keep_builtins = (keep_all or keep_builtins) and not hide_builtins
        self._keep_duplicates = keep_duplicates

        self._max_arity = max_arity

        self._constraints_me = {}

        self.semiring = propagate_weights

        self._use_string_names = use_string_names
        self._database = database

    @property
    def database(self):
        return self._database

    # ====================================================================================== #
    # ==========                         MANAGE LABELS                           =========== #
    # ====================================================================================== #

    def add_name(self, name, key, label=None, keep_name=False):
        """Associates a name to the given node identifier.

            :param name: name of the node
            :param key: id of the node
            :param label: type of node (see LogicFormula.LABEL_*)
            :param keep_name: keep name of node if it exists
        """
        if self._use_string_names:
            name = str(name)

        if not keep_name and self.is_probabilistic(key):
            node = self.get_node(abs(key))
            lname = -name if key < 0 else name
            node = node._replace(name=lname)
            self._update(abs(key), node)

        BaseFormula.add_name(self, name, key, label)

    # ====================================================================================== #
    # ==========                          MANAGE LOGIC                           =========== #
    # ====================================================================================== #

    def is_trivial(self):
        """Test whether the formula contains any logical construct.

        :return: False if the formula only contains atoms.
        """
        return self.atomcount == len(self)

    # noinspection PyUnusedLocal
    def _add(self, node, key=None, reuse=True):
        """Adds a new node, or reuses an existing one.

        :param node: node to add (namedtuple: atom, conj or disj)
        :param reuse: (default True) attempt to map the new node onto an existing one based on its content
        """
        if reuse:
            # Determine the node's key and lookup identifier base on node type.
            ntype = type(node).__name__
            if ntype == "atom":
                key = node.identifier
                collection = self._index_atom
            elif ntype == "conj":
                key = node.children
                collection = self._index_conj
            elif ntype == "disj":
                key = node.children
                collection = self._index_disj
            else:
                raise TypeError("Unexpected node type: '%s'." % ntype)

            if key not in collection:
                # Create a new entry, starting from 1
                index = len(self._nodes) + 1
                # Add the entry to the collection
                collection[key] = index
                # If atom, update max index
                if ntype == "atom" and type(key) == int and key >= self._index_next:
                    self._index_next = key + 1
                # Add entry to the set of nodes
                self._nodes.append(node)
            else:
                # Retrieve the entry from collection
                index = collection[key]
        else:
            # Don't reuse, just add node.
            index = len(self._nodes) + 1
            self._nodes.append(node)

        # Return the entry
        return index

    def get_next_atom_identifier(self):
        """
        Get a unique identifier that can - and has not - been used to add a new atom.
        :return: A next unique identifier to use when adding new atoms (self.add_atom(identifier=..))
        """
        return self._index_next

    def _update(self, key, value):
        """Replace the node with the given content.

        :param key: key of the node to replace.
        :type key: int > 0
        :param value: new content of the node
        """
        assert self.is_probabilistic(key)
        assert key > 0
        self._nodes[key - 1] = value

    def _add_constraint_me(self, group, node, cr_extra=True):
        """

        :param group:
        :param node:
        :param cr_extra: When required, create an additional extra_node atom for the group.
        :return:
        """
        if group is None:
            return node
        constraint = self._constraints_me.get(group)
        if constraint is None:
            constraint = ConstraintAD(group)
            self._constraints_me[group] = constraint
        node = constraint.add(node, self, cr_extra=cr_extra)
        return node

    def force_weights(self):
        weights = self.get_weights()
        for i, n, t in self:
            if t == "atom":
                w = weights.get(i, n.probability)
                self._nodes[i - 1] = atom(n.identifier, w, n.group, n.name, n.source)

    def add_atom(
<<<<<<< HEAD
        self, identifier, probability, group=None, name=None, source=None, cr_extra=True
=======
        self,
        identifier,
        probability,
        group=None,
        name=None,
        source=None,
        cr_extra=True,
        is_extra=False,
>>>>>>> bc5d9f7b
    ):
        """Add an atom to the formula.

        :param identifier: a unique identifier for the atom
        :param probability: probability of the atom
        :param group: a group identifier that identifies mutually exclusive atoms (or None if no \
        constraint)
        :param name: name of the new node
        :param cr_extra: When required, create an extra_node for the constraint group.
        :returns: the identifiers of the node in the formula (returns self.TRUE for deterministic \
        atoms)

        This function has the following behavior :

        * If ``probability`` is set to ``None`` then the node is considered to be deterministically\
         true and the function will return :attr:`TRUE`.
        * If a node already exists with the given ``identifier``, the id of that node is returned.
        * If ``group`` is given, a mutual exclusivity constraint is added for all nodes sharing the\
         same group.
        * To add an explicitly present deterministic node you can set the probability to ``True``.
        """
        if probability is None and not self.keep_all:
            return self.TRUE
        elif probability is False and not self.keep_all:
            return self.FALSE
        elif (
            probability != self.WEIGHT_NEUTRAL
            and self.semiring
            and self.semiring.is_zero(self.semiring.value(probability))
        ):
            return self.FALSE
        elif (
            probability != self.WEIGHT_NEUTRAL
            and self.semiring
            and self.semiring.is_one(self.semiring.value(probability))
        ):
            return self.TRUE
        else:
            atom = self._create_atom(
                identifier,
                probability,
                group=group,
                name=name,
                source=source,
                is_extra=is_extra,
            )
            length_before = len(self._nodes)
            node_id = self._add(atom, key=identifier)

            self.get_weights()[node_id] = probability
            if name is not None:
                self.add_name(name, node_id, self.LABEL_NAMED)
            if len(self._nodes) != length_before:
                # The node was not reused?
                self._atomcount += 1
                # TODO if the next call return 0 or None, the node is still added?
                node_id = self._add_constraint_me(group, node_id, cr_extra=cr_extra)
            return node_id

    def add_and(self, components, key=None, name=None, compact=None):
        """Add a conjunction to the logic formula.

        :param components: a list of node identifiers that already exist in the logic formula.
        :param key: preferred key to use
        :param name: name of the node
        :returns: the key of the node in the formula (returns 0 for deterministic atoms)
        """
        return self._add_compound(
            "conj",
            components,
            self.FALSE,
            self.TRUE,
            key=key,
            name=name,
            compact=compact,
        )

    def add_or(
        self,
        components,
        key=None,
        readonly=True,
        name=None,
        placeholder=False,
        compact=None,
    ):
        """Add a disjunction to the logic formula.

        :param components: a list of node identifiers that already exist in the logic formula.
        :param key: preferred key to use
        :param readonly: indicates whether the node should be modifiable. This will allow \
        additional disjunct to be added without changing the node key. Modifiable nodes are \
        less optimizable.
        :param name: name of the node
        :returns: the key of the node in the formula (returns 0 for deterministic atoms)
        :rtype: :class:`int`

        By default, all nodes in the data structure are immutable (i.e. readonly).
        This allows the data structure to optimize nodes, but it also means that cyclic formula \
        can not be stored because the identifiers of all descendants must be known add creation \
        time.

        By setting `readonly` to False, the node is made mutable and will allow adding disjunct \
        later using the :func:`addDisjunct` method.
        This may cause the data structure to contain superfluous nodes.
        """
        return self._add_compound(
            "disj",
            components,
            self.TRUE,
            self.FALSE,
            key=key,
            readonly=readonly and not placeholder,
            name=name,
            placeholder=placeholder,
            compact=compact,
        )

    def add_disjunct(self, key, component):
        """Add a component to the node with the given key.

        :param key: id of the node to update
        :param component: the component to add
        :return: key
        :raises: :class:`ValueError` if ``key`` points to an invalid node

        This may only be called with a key that points to a disjunctive node or :attr:`TRUE`.
        """
        if self.is_true(key):
            return key
        elif self.is_false(key):
            raise ValueError("Cannot update failing node")
        else:
            node = self.get_node(key)
            if type(node).__name__ != "disj":
                raise ValueError("Can only update disjunctive node")

            if component is None:
                # Don't do anything
                pass
            elif component == 0:
                return self._update(key, self._create_disj((0,), name=node.name))
            elif component in node.children and not self._keep_duplicates:
                pass  # already there
            else:
                if 0 < self._max_arity == len(node.children):
                    child = self.add_or(node.children)
                    return self._update(
                        key, self._create_disj((child, component), name=node.name)
                    )
                else:
                    return self._update(
                        key,
                        self._create_disj(node.children + (component,), name=node.name),
                    )
            return key

    def add_not(self, component):
        """Returns the key to the negation of the node.

        :param component: the node to negate
        """
        return self.negate(component)

    def get_node(self, key):
        """Get the content of the node with the given key.

        :param key: key of the node
        :type key: int > 0
        :return: content of the node
        """
        assert self.is_probabilistic(key)
        assert key > 0
        return self._nodes[key - 1]

    # noinspection PyUnusedLocal
    def _add_compound(
        self,
        nodetype,
        content,
        t,
        f,
        key=None,
        readonly=True,
        update=None,
        name=None,
        placeholder=False,
        compact=None,
    ):
        """Add a compound term (AND or OR)."""
        if not placeholder:
            assert content  # Content should not be empty

        name_clash = False
        if compact or self._auto_compact and compact is None:
            # If there is a t node, (true for OR, false for AND)
            if t in content:
                return t

            # Eliminate unneeded node nodes (false for OR, true for AND)
            content = filter(lambda x: x != f, content)

            # Put into fixed order and eliminate duplicate nodes
            if self._keep_duplicates:
                content = tuple(content)
            elif self._keep_order:
                content = tuple(OrderedSet(content))
            else:  # any_order
                # can also merge (a, b) and (b, a)
                content = tuple(OrderedSet(content))
                # content = tuple(set(content))

            # Empty OR node fails, AND node is true
            if not content and not placeholder:
                return f

            # Contains opposites: return 'TRUE' for or, 'FALSE' for and
            if len(set(content)) > len(set(map(abs, content))):
                return t

            # If node has only one child, just return the child.
            # Don't do this for modifiable nodes, we need to keep a separate node.
            if readonly and update is None and len(content) == 1:
                if self._avoid_name_clash:
                    name_old = self.get_node(abs(content[0])).name
                    if name is None or name_old is None or name == name_old:
                        if name is not None:
                            self.add_name(name, content[0], self.LABEL_NAMED)
                        return content[0]
                    else:
                        name_clash = True
                else:
                    if name is not None:
                        name_old = self.get_node(abs(content[0])).name
                        if name_old is None:
                            self.add_name(name, content[0], self.LABEL_NAMED)

                    return content[0]
        else:
            content = tuple(content)

        if nodetype == "conj":
            node = self._create_conj(content, name)
            return self._add(node, reuse=self._auto_compact and not self.keep_all)
        elif nodetype == "disj":
            node = self._create_disj(content, name)
            if update is not None:
                # If an update key is set, update that node
                return self._update(update, node)
            elif readonly:
                # If the node is readonly, we can try to reuse an existing node.
                new_node = self._add(
                    node,
                    reuse=self._auto_compact and not name_clash and not self.keep_all,
                )
                return new_node
            else:
                # If node is modifiable, we shouldn't reuse an existing node.
                return self._add(node, reuse=False)

        else:
            raise TypeError("Unexpected node type: '%s'." % nodetype)

    def __iter__(self):
        """Iterate over the nodes in the formula.

        :returns: iterator over tuples ( key, node, type )
        """
        for i, n in enumerate(self._nodes):
            yield (i + 1, n, type(n).__name__)

    def __reversed__(self):
        """Iterate over the nodes in the formula in the opposite direction.

        :returns: iterator over tuples ( key, node, type )
        """
        for i, n in reversed(self._nodes):
            yield (i + 1, n, type(n).__name__)

    def __len__(self):
        """Returns the number of nodes in the formula."""
        return len(self._nodes)

    # ====================================================================================== #
    # ==========                       MANAGE CONSTRAINTS                        =========== #
    # ====================================================================================== #

    def constraints(self):
        """Returns a list of all constraints."""
        return list(self._constraints_me.values()) + BaseFormula.constraints(self)

    # ====================================================================================== #
    # ==========                      EVIDENCE PROPAGATION                       =========== #
    # ====================================================================================== #

    def has_evidence_values(self):
        """Checks whether the current formula contains information for evidence propagation."""
        return hasattr(self, "lookup_evidence")

    def get_evidence_values(self):
        """Retrieves evidence propagation information."""
        assert self.has_evidence_values()
        return getattr(self, "lookup_evidence")

    def get_evidence_value(self, key):
        """Get value of the given node based on evidence propagation.

        :param key: key of the node
        :return: value of the node (key, TRUE or FALSE)
        """
        if key == 0 or key is None:
            return key
        elif self.has_evidence_values():
            result = self.get_evidence_values().get(abs(key), abs(key))
            if key < 0:
                return self.negate(result)
            else:
                return result
        else:
            return key

    def set_evidence_value(self, key, value):
        """Set value of the given node based on evidence propagation.

        :param key: key of the node
        :param value: value of the node
        """
        if key < 0:
            self.get_evidence_values()[-key] = self.negate(value)
        else:
            self.get_evidence_values()[key] = value

    def propagate(self, nodeids, current=None):
        """Propagate the value of the given node (true if node is positive, false if node is negative)
        The propagation algorithm is not complete.

        :param nodeids: evidence nodes to set (> 0 means true, < 0 means false)
        :param current: current set of nodes with deterministic value
        :return: dictionary of nodes with deterministic value
        """

        # Initialize current in case nothing is known yet.
        if current is None:
            current = {}

        # Provide easy access to values
        values = {True: self.TRUE, False: self.FALSE}

        # Reverse mapping between a node and its parents
        atoms_in_rules = defaultdict(set)

        # Queue of nodes that need to be handled.
        # INVARIANT: elements in queue have deterministic value
        # INVARIANT: elements in queue are not yet listed in current
        queue = set(nodeids)

        while queue:
            nid = queue.pop()

            # Get information about the node
            n = self.get_node(abs(nid))
            t = type(n).__name__

            if abs(nid) not in current:
                # This is the first time we process this node.
                # We should process its parents again.
                for at in atoms_in_rules[abs(nid)]:
                    if at in current:
                        # Parent has a truth value.
                        # Try to propagate parent again.
                        if current[abs(at)] == self.TRUE:
                            queue.add(abs(at))
                        else:
                            queue.add(-abs(at))

            # Record node value in current
            current[abs(nid)] = values[nid > 0]

            # Process node and propagate to children
            if t == "atom":
                # Nothing to do.
                pass
            else:
                # Get the list of children with their actual (propagated) values.
                children = []
                for c in n.children:
                    ch = current.get(abs(c), abs(c))
                    if c < 0:
                        ch = self.negate(ch)
                    children.append(ch)

                # Handle trivial cases:
                # Node should be true, but is a conjunction with a false child
                if t == "conj" and self.FALSE in children and nid > 0:
                    raise InconsistentEvidenceError(
                        context=" during evidence propagation"
                    )
                # Node should be false, but is a disjunction with a true child
                elif t == "disj" and self.TRUE in children and nid < 0:
                    raise InconsistentEvidenceError(
                        context=" during evidence propagation"
                    )
                # Node should be false, and is a conjunction with a false child
                elif t == "conj" and self.FALSE in children and nid < 0:
                    # Already satisfied, nothing else to do
                    pass
                # Node should be true and is a disjunction with a true child
                elif t == "disj" and self.TRUE in children and nid > 0:
                    # Already satisfied, nothing else to do
                    pass
                else:
                    # Filter out deterministic children
                    children = list(
                        filter(lambda x: x != 0 and x is not None, children)
                    )
                    if len(children) == 1:
                        # One child left: propagate value to the child
                        if abs(children[0]) not in current:
                            if nid < 0:
                                queue.add(-children[0])
                            else:
                                queue.add(children[0])
                            atoms_in_rules[abs(children[0])].discard(abs(nid))
                    elif nid > 0 and t == "conj":
                        # Conjunction is true => all children are true
                        for c in children:
                            if abs(c) not in current:
                                queue.add(c)
                            atoms_in_rules[abs(c)].discard(abs(nid))
                    elif nid < 0 and t == "disj":
                        # Disjunction is false => all children are false
                        for c in children:
                            if abs(c) not in current:
                                queue.add(-c)
                            atoms_in_rules[abs(c)].discard(abs(nid))
                    else:
                        # We can't propagate yet. Mark current rule as parent of its children.
                        for c in children:
                            atoms_in_rules[abs(c)].add(abs(nid))
        return current

    # def propagate(self, nodeids, current=None):
    #     if current is None:
    #         current = {}
    #
    #     values = {True: self.TRUE, False: self.FALSE}
    #     atoms_in_rules = defaultdict(set)
    #
    #     updated = set()
    #     queue = set(nodeids)
    #     while queue:
    #         nid = queue.pop()
    #
    #         if abs(nid) not in current:
    #             updated.add(abs(nid))
    #             for at in atoms_in_rules[abs(nid)]:
    #                 if at in current:
    #                     if current[abs(at)] == 0:
    #                         queue.add(abs(at))
    #                     else:
    #                         queue.add(-abs(at))
    #             current[abs(nid)] = values[nid > 0]
    #
    #         n = self.get_node(abs(nid))
    #         t = type(n).__name__
    #         if t == 'atom':
    #             pass
    #         else:
    #             children = []
    #             for c in n.children:
    #                 ch = current.get(abs(c), abs(c))
    #                 if c < 0:
    #                     ch = self.negate(ch)
    #                 children.append(ch)
    #             if t == 'conj' and None in children and nid > 0:
    #                 raise InconsistentEvidenceError()
    #             elif t == 'disj' and 0 in children and nid < 0:
    #                 raise InconsistentEvidenceError()
    #             children = list(filter(lambda x: x != 0 and x is not None, children))
    #             if len(children) == 1:  # only one child
    #                 if abs(children[0]) not in current:
    #                     if nid < 0:
    #                         queue.add(-children[0])
    #                     else:
    #                         queue.add(children[0])
    #                     atoms_in_rules[abs(children[0])].discard(abs(nid))
    #             elif nid > 0 and t == 'conj':
    #                 # Conjunction is true
    #                 for c in children:
    #                     if abs(c) not in current:
    #                         queue.add(c)
    #                     atoms_in_rules[abs(c)].discard(abs(nid))
    #             elif nid < 0 and t == 'disj':
    #                 # Disjunction is false
    #                 for c in children:
    #                     if abs(c) not in current:
    #                         queue.add(-c)
    #             else:
    #                 for c in children:
    #                     atoms_in_rules[abs(c)].add(abs(nid))
    #     return current

    # ====================================================================================== #
    # ==========                        EXPORT TO STRING                         =========== #
    # ====================================================================================== #

    def __str__(self):
        s = "\n".join("%s: %s" % (i, n) for i, n, t in self)
        f = True
        for q in self.labeled():
            if f:
                f = False
                s += "\nQueries : "
            s += "\n* %s : %s [%s]" % q

        f = True
        for q in self.evidence():
            if f:
                f = False
                s += "\nEvidence : "
            s += "\n* %s : %s" % q

        f = True
        for c in self.constraints():
            if c.is_nontrivial():
                if f:
                    f = False
                    s += "\nConstraints : "
                s += "\n* " + str(c)
        return s + "\n"

    def to_prolog(self):
        """Convert the Logic Formula to a Prolog program.

        To make this work correctly some flags should be set on the engine and LogicFormula prior \
        to grounding.
        The following code should be used:

        .. code-block:: python

            pl = problog.program.PrologFile(input_file)
            problog.formula.LogicFormula.create_from(pl, avoid_name_clash=True, keep_order=True, \
label_all=True)
            prologfile = gp.to_prolog()

        :return: Prolog program
        :rtype: str
        """

        lines = ["%s." % c for c in self.enum_clauses()]

        for qn, qi in self.queries():
            if is_ground(qn):
                if self.is_true(qi):
                    if qn.is_negated():
                        lines.append("%s :- fail." % -qn)
                    else:
                        lines.append("%s." % qn)
                elif self.is_false(qi):
                    if qn.is_negated():
                        lines.append("%s." % -qn)
                    else:
                        lines.append("%s :- fail." % qn)
                lines.append("query(%s)." % qn)

        for qn, qi in self.evidence():
            if self.is_true(qi):
                if qn.is_negated():
                    lines.append("%s :- fail." % -qn)
                else:
                    lines.append("%s." % qn)
                lines.append("evidence(%s)." % qn)
            elif self.is_false(qi):
                if qn.is_negated():
                    lines.append("%s." % -qn)
                else:
                    lines.append("%s :- fail." % qn)
                lines.append("evidence(%s)." % qn)
            elif qi < 0:
<<<<<<< HEAD
                lines.append("evidence(\+%s)." % qn)
=======
                lines.append("evidence(\\+%s)." % qn)
>>>>>>> bc5d9f7b
            else:
                lines.append("evidence(%s)." % qn)

        return "\n".join(lines)

        # lines = []
        # neg_heads = set()
        # for head, body in self.enumerate_clauses():
        #     head_name = self.get_name(head)
        #     if head_name.is_negated():
        #         pos_name = -head_name
        #         head_name = Term(pos_name.functor + '_aux', *pos_name.args)
        #         if head not in neg_heads:
        #             lines.append('%s :- %s.' % (pos_name, -head_name))
        #             neg_heads.add(head)
        #     if body:    # clause with a body
        #         body = ', '.join(map(str, map(self.get_name, body)))
        #         lines.append('%s :- %s.' % (head_name, body))
        #     else:   # fact
        #         prob = self.get_node(head).probability
        #
        #         if prob is not None:
        #             lines.append('%s::%s.' % (prob, head_name))
        #         else:
        #             lines.append('%s.' % head_name)
        # return '\n'.join(lines)

    def get_name(self, key):
        """Get the name of the given node.

        :param key: key of the node
        :return: name of the node
        :rtype: Term
        """
        if key == 0:
            return Term("true")
        elif key is None:
            return Term("false")
        else:
            node = self.get_node(abs(key))
            name = node.name

            if (
                not self._is_valid_name(name)
                and type(node).__name__ == "disj"
                and node.children
            ):
                if key < 0:
                    name = self.get_name(-node.children[0])
                else:
                    name = self.get_name(node.children[0])

            if name is None:
                name = Term("node_%s" % abs(key))
            if key < 0:
                return -name
            else:
                return name

    def enumerate_clauses(self, relevant_only=True):
        """Enumerate the clauses of this logic formula.
            Clauses are represented as (``head, [body]``).

        :param relevant_only: only list clauses that are part of the ground program for a query or \
         evidence
        :return: iterator of clauses
        """
        enumerated = OrderedSet()

        if relevant_only:
            to_enumerate = OrderedSet(
                abs(n) for q, n in self.queries() if self.is_probabilistic(n)
            )
            to_enumerate |= OrderedSet(
                abs(n) for q, n in self.evidence() if self.is_probabilistic(n)
            )
        else:
            to_enumerate = OrderedSet(range(1, len(self) + 1))

        while to_enumerate:
            i = to_enumerate.pop()
            enumerated.add(i)
            n = self.get_node(i)
            t = type(n).__name__

            if t == "atom":
                yield i, []
            elif t == "conj":
                # In case a query or evidence is directly referring to a conjunctive node.
                body = self._unroll_conj(n)
                to_enumerate |= OrderedSet((map(abs, body))) - enumerated
                yield i, body
            else:  # t == 'disj'
                for c_i in n.children:
                    negc = c_i < 0
                    c_n = self.get_node(abs(c_i))
                    c_t = type(c_n).__name__
                    if c_t == "atom":
                        yield i, [c_i]
                        if abs(c_i) not in enumerated:
                            to_enumerate.add(abs(c_i))
                    elif c_t == "conj":
                        if negc:
                            yield i, [c_i]
                            if abs(c_i) not in enumerated:
                                to_enumerate.add(abs(c_i))
                        else:
                            body = self._unroll_conj(c_n)
                            to_enumerate |= OrderedSet(map(abs, body)) - enumerated
                            yield i, body
                    else:
                        yield i, [c_i]
                        if abs(c_i) not in enumerated:
                            to_enumerate.add(abs(c_i))

    def extract_ads(self, relevant, processed):

        # Collect information about annotated disjunctions
        choices = set([])
        choice_group = {}
        choice_by_group = defaultdict(list)
        choice_parent = {}
        choice_by_parent = {}
        choice_body = {}
        choice_name = {}
        choice_prob = {}

        for i, n, t in self:
            if not relevant[i]:
                continue
            if t == "atom" and n.group is not None:
                choice_group[i] = n.group
                choice_prob[i] = n.probability
                choice_by_group[n.group].append(i)
                choices.add(i)
                processed[i] = True
            elif t == "conj" and n.children[-1] in choices:
                choice = n.children[-1]
                choice_parent[choice_group[choice]] = i
                choice_by_parent[i] = choice
                choice_body[choice_group[choice]] = n.children[0]
                if n.name is not None:
                    choice_name[choice] = n.name
                processed[i] = True
                if not self._is_valid_name(self.get_node(abs(n.children[0])).name):
                    processed[n.children[0]] = True

        for i, n, t in self:
            if t == "disj":
                overlap = set(n.children) & set(choice_by_parent.keys()) | set(
                    n.children
                ) & set(choices)
                for o in overlap:
                    p = choice_by_parent.get(o, o)
                    if self._is_valid_name(n.name) and not self._is_valid_name(
                        choice_name.get(p)
                    ):
                        choice_name[p] = n.name

        for group, choices in choice_by_group.items():
            # Check for single atom AD.
            if len(choices) == 1 and choice_name.get(choices[0]) is None:
                processed[choices[0]] = False  # Revert to not yet processed.
                continue

            # Construct head
            head = Or.from_list(
                [choice_name[c].with_probability(choice_prob[c]) for c in choices]
            )

            # Construct body
            body = self.get_body(choice_body.get(group, self.TRUE), processed)

            if body is None:
                yield head
            else:
                yield (Clause(head, body))

    def _is_valid_name(self, name):
        return (
            name is not None
            and not name.functor == "choice"
            and not name.functor.startswith("body_")
        )

    def get_body(self, index, processed=None, parent_name=None):
        if index == self.TRUE:
            return None
        else:
            node = self.get_node(abs(index))
            ntype = type(node).__name__
            if self._is_valid_name(node.name) and str(node.name) != str(parent_name):
                if index < 0:
                    return -node.name
                else:
                    return node.name
            elif ntype == "atom":
                # Easy case: atom
                if index < 0:
                    return -node.name
                else:
                    return node.name
            elif ntype == "conj":
<<<<<<< HEAD
=======
                children = self._unroll_conj(node)
                result = And.from_list(list(map(self.get_name, children)))
>>>>>>> bc5d9f7b
                if index < 0:
                    return -result
                else:
<<<<<<< HEAD
                    children = self._unroll_conj(node)
                    return And.from_list(list(map(self.get_name, children)))
=======
                    return result
>>>>>>> bc5d9f7b
            elif (
                ntype == "disj"
                and len(node.children) == 1
                and not self._is_valid_name(node.name)
            ):
                if processed:
                    processed[abs(index)] = True
                if index < 0:
                    b = self.get_body(-node.children[0], parent_name=parent_name)
                else:
                    b = self.get_body(node.children[0], parent_name=parent_name)
                return b
            elif ntype == "disj":
                if index < 0:
                    return -node.name
                else:
                    return node.name
            else:
                print(self)
                print(index, node)
                raise Exception("Unexpected")

    def enum_clauses(self):
        relevant = self.extract_relevant()
        processed = [False] * (len(self) + 1)
        for ad in self.extract_ads(relevant, processed):
            yield ad
        for i, n, t in self:
            if relevant[i] and not processed[i]:
                if t == "atom":
                    if n.name is not None and n.source not in ("builtin", "negation"):
                        yield n.name.with_probability(n.probability)
                elif t == "disj":
                    if len(n.children) == 1 and not self._is_valid_name(n.name):
                        # Match case in get_body that also skips these nodes,
                        # which means that these clauses would never be used anyway.
                        pass
                    else:
                        for c in n.children:
                            if not processed[abs(c)] or self._is_valid_name(
                                self.get_node(abs(c)).name
                            ):
                                b = self.get_body(c, parent_name=n.name)
                                if str(n.name) != str(b):  # TODO bit of a hack?
                                    yield Clause(n.name, b)
                elif t == "conj" and n.name is None:
                    pass
                else:
                    yield Clause(n.name, self.get_body(i, parent_name=n.name))

    def extract_relevant(self, roots=None):
        relevant = [False] * (len(self) + 1)
        if roots is None:
            roots = {abs(r) for r in self.get_roots()}
        while roots:
            root = roots.pop()
            if not relevant[root]:
                relevant[root] = True
                node = self.get_node(root)
                ntype = type(node).__name__
                if ntype != "atom":
                    for c in node.children:
                        if not relevant[abs(c)]:
                            roots.add(abs(c))
        return relevant

    def get_roots(self):
        roots = set(n for q, n in self.queries() if self.is_probabilistic(n))
        roots |= set(n for q, n in self.evidence() if self.is_probabilistic(n))
        return roots

    def get_node_multiplicity(self, index):
        if self.is_true(index):
            return 1
        elif self.is_false(index):
            return 0
        else:
            node = self.get_node(abs(index))
            ntype = type(node).__name__
            if ntype == "atom":
                return 1
            elif index < 0:
                # TODO verify this is correct: negative node has multiplicity 1
                return 1
            else:
                child_multiplicities = [
                    self.get_node_multiplicity(c) for c in node.children
                ]
                if ntype == "disj":
                    return sum(child_multiplicities)
                else:
                    r = 1
                    for cm in child_multiplicities:
                        r *= cm
                    return r

    def enumerate_branches(self, index, anc=()):
        if index in anc:
            yield 0, []
        elif self.is_true(index):
            yield 0, [self.TRUE]
        elif self.is_false(index):
            yield 0, []
        elif index < 0:
            yield index, [index]
        else:
            node = self.get_node(index)
            ntype = type(node).__name__
            if ntype == "atom":
                yield index, [index]
            elif ntype == "conj":
                from itertools import product, chain

                for b in product(
                    *(
                        self.enumerate_branches(c, anc=anc + (index,))
                        for c in node.children
                    )
                ):
                    c_max, c_br = zip(*b)
                    mx = max(c_max)
                    yield max(index, mx), list(chain(*c_br))
            else:
                for c in node.children:
                    for mx, b in self.enumerate_branches(c, anc=anc + (index,)):
                        yield mx, b

    def copy_node(self, target, index):
        if self.is_true(index):
            return target.TRUE
        elif self.is_false(index):
            return target.FALSE
        else:
            node = self.get_node(abs(index))
            ntype = type(node).__name__
            sign = 1 if index > 0 else -1
            if ntype == "atom":
                at = target.add_atom(*node)
            elif ntype == "conj":
                children = [self.copy_node(target, c) for c in node.children]
                at = target.add_and(children)
            elif ntype == "disj":
                children = [self.copy_node(target, c) for c in node.children]
                at = target.add_or(children)
            if sign < 0:
                return target.negate(at)
            else:
                return at

    def _unroll_conj(self, node):
        assert type(node).__name__ == "conj"

        if len(node.children) == 1:
            return node.children
        elif len(node.children) == 2 and node.children[1] > 0:
            children = [node.children[0]]
            current = node.children[1]
            current_node = self.get_node(current)
            while (
                type(current_node).__name__ == "conj"
                and len(current_node.children) == 2
                and not self._is_valid_name(current_node.name)
            ):
                children.append(current_node.children[0])
                current = current_node.children[1]
                if current > 0:
                    current_node = self.get_node(current)
                else:
                    current_node = None
            children.append(current)
        else:
            children = node.children
        return children

    def to_dot(self, not_as_node=True, nodeprops=None):
        """Write out in GraphViz (dot) format.

        :param not_as_node: represent negation as a node
        :param nodeprops: additional properties for nodes
        :return: string containing dot representation
        """
        if nodeprops is None:
            nodeprops = {}

        not_as_edge = not not_as_node

        # Keep track of mutually disjunctive nodes.
        clusters = defaultdict(list)

        queries = set(
            [(name, node) for name, node, label in self.get_names_with_label()]
        )
        for i, n, t in self:
            if n.name is not None:
                queries.add((n.name, i))

        # Keep a list of introduced not nodes to prevent duplicates.
        negative = set([])

        s = "digraph GP {\n"
        for index, node, nodetype in self:
            prop = nodeprops.get(index, "")
            if prop:
                prop = "," + prop
            if nodetype == "conj":
                s += (
                    '%s [label="AND", shape="box", style="filled", fillcolor="white"%s];\n'
                    % (index, prop)
                )
                for c in node.children:
                    opt = ""
                    if c < 0 and c not in negative and not_as_node:
                        s += '%s [label="NOT"];\n' % c
                        s += "%s -> %s;\n" % (c, -c)
                        negative.add(c)

                    if c < 0 and not_as_edge:
                        opt = '[arrowhead="odotnormal"]'
                        c = -c
                    if c != 0:
                        s += "%s -> %s%s;\n" % (index, c, opt)
            elif nodetype == "disj":
                s += (
                    '%s [label="OR", shape="diamond", style="filled", fillcolor="white"%s];\n '
                    % (index, prop)
                )
                for c in node.children:
                    opt = ""
                    if c < 0 and c not in negative and not_as_node:
                        s += '%s [label="NOT"];\n' % c
                        s += "%s -> %s;\n" % (c, -c)
                        negative.add(c)
                    if c < 0 and not_as_edge:
                        opt = '[arrowhead="odotnormal"]'
                        c = -c
                    if c != 0:
                        s += "%s -> %s%s;\n" % (index, c, opt)
            elif nodetype == "atom":
                if node.probability == self.WEIGHT_NEUTRAL:
                    pass
                elif node.group is None:
                    s += (
                        '%s [label="%s", shape="ellipse", style="filled", fillcolor="white"%s];\n'
                        % (index, node.probability, prop)
                    )
                else:
                    clusters[node.group].append(
                        '%s [ shape="ellipse", label="%s", '
                        'style="filled", fillcolor="white" ];\n'
                        % (index, node.probability)
                    )
            else:
                raise TypeError("Unexpected node type: '%s'" % nodetype)

        c = 0
        for cluster, text in clusters.items():
            if len(text) > 1:
                s += (
                    'subgraph cluster_%s { style="dotted"; color="red"; \n\t%s\n }\n'
                    % (c, "\n\t".join(text))
                )
            else:
                s += text[0]
            c += 1

        q = 0
        for name, index in set(queries):
            if name.is_negated():
                pos_name = -name
                name = Term(pos_name.functor + "_aux", *pos_name.args)
            opt = ""
            if index is None:
                index = "false"
                if not_as_node:
                    s += '%s [label="NOT"];\n' % index
                    s += "%s -> %s;\n" % (index, 0)
                elif not_as_edge:
                    opt = ', arrowhead="odotnormal"'
                if 0 not in negative:
                    s += '%s [label="true"];\n' % 0
                    negative.add(0)
            elif index < 0:  # and not index in negative :
                if not_as_node:
                    s += '%s [label="NOT"];\n' % index
                    s += "%s -> %s;\n" % (index, -index)
                    negative.add(index)
                elif not_as_edge:
                    index = -index
                    opt = ', arrowhead="odotnormal"'
            elif index == 0 and index not in negative:
                s += '%s [label="true"];\n' % index
                negative.add(0)
            s += 'q_%s [ label="%s", shape="plaintext" ];\n' % (q, escape(str(name)))
            s += 'q_%s -> %s [style="dotted" %s];\n' % (q, index, opt)
            q += 1
        return s + "}"

    def clone(self, destination):
        destination._auto_compact = False
        source = self
        # TODO maintain a translation table
        for i, n, t in source:
            if t == "atom":
<<<<<<< HEAD
=======
                # TODO test this
                # j = destination.add_atom(n.identifier, n.probability, n.group, name=source.get_name(i), cr_extra=False, is_extra=n.is_extra)
>>>>>>> bc5d9f7b
                j = destination.add_atom(
                    n.identifier, n.probability, n.group, name=source.get_name(i)
                )
            elif t == "conj":
                j = destination.add_and(n.children, name=n.name)
            elif t == "disj":
                j = destination.add_or(n.children, name=n.name)
            else:
                raise TypeError("Unknown node type")
            assert i == j

        for name, node, label in source.get_names_with_label():
            destination.add_name(name, node, label)

        for c in source.constraints():
            if c.is_nontrivial():
                destination.add_constraint(c)

        return destination


class LogicDAG(LogicFormula):
    """A propositional logic formula without cycles."""

    def __init__(self, auto_compact=True, **kwdargs):
        LogicFormula.__init__(self, auto_compact, **kwdargs)


class LogicNNF(LogicDAG, Evaluatable):
    """A propositional formula in NNF form (i.e. only negation on facts)."""

    def __init__(self, auto_compact=True, **kwdargs):
        LogicDAG.__init__(self, auto_compact, **kwdargs)

    def _create_evaluator(self, semiring, weights, **kwargs):
        if semiring.is_nsp():
            return FormulaEvaluatorNSP(self, semiring, weights)
        else:
            return FormulaEvaluator(self, semiring, weights)

    def copy_node_from(self, source, index, translate=None):
        """Copy a node with transformation to Negation Normal Form (only negation on facts)."""
        if translate is None:
            translate = {}
        if index in translate:
            return translate[index]
        elif source.is_true(index):
            return self.TRUE
        elif source.is_false(index):
            return self.FALSE
        else:
            node = source.get_node(abs(index))
            ntype = type(node).__name__
            sign = 1 if index > 0 else -1
            not_name = None
            if node.name:
                not_name = -node.name

            if ntype == "atom":
                at = self.add_atom(*node)
                if sign < 0:
                    at = self.negate(at)
            elif ntype == "conj":
                if sign > 0:
                    children = [
                        self.copy_node_from(source, c, translate) for c in node.children
                    ]
                    at = self.add_and(children, name=node.name)
                else:
                    children = [
                        self.copy_node_from(source, source.negate(c), translate)
                        for c in node.children
                    ]
                    at = self.add_or(children, name=not_name)
            elif ntype == "disj":
                if sign > 0:
                    children = [
                        self.copy_node_from(source, c, translate) for c in node.children
                    ]
                    at = self.add_or(children, name=node.name)
                else:
                    children = [
                        self.copy_node_from(source, source.negate(c), translate)
                        for c in node.children
                    ]
                    at = self.add_and(children, name=not_name)
            translate[index] = at
            return at


class DeterministicLogicFormula(LogicFormula):
    """A deterministic logic formula."""

    def __init__(self, **kwdargs):
        LogicFormula.__init__(self, **kwdargs)

    def add_atom(self, identifier, probability, group=None, name=None, source=None):
        return self.TRUE


@transform(LogicDAG, LogicNNF)
def dag_to_nnf(source, target=None, **kwargs):
    if target is None:
        target = LogicNNF()

    # Keep a translation table.
    translate = {}

    # Translate all labeled nodes (query, evidence, ...)
    for q, n, l in source.get_names_with_label():
        nn = target.copy_node_from(source, n, translate)
        target.add_name(q, nn, l)

    # Copy constraints
    for c in source.constraints():
        # Ensure that all nodes used in constraint are in NNF form.
        for n in c.get_nodes():
            target.copy_node_from(source, n, translate)
        target.add_constraint(c.copy(translate))

    return target<|MERGE_RESOLUTION|>--- conflicted
+++ resolved
@@ -411,14 +411,10 @@
         return hasattr(self, flag) and getattr(self, flag)
 
 
-<<<<<<< HEAD
-atom = namedtuple("atom", ("identifier", "probability", "group", "name", "source"))
-=======
 atom = namedtuple(
     "atom", ("identifier", "probability", "group", "name", "source", "is_extra")
 )
 atom.__new__.__defaults__ = (False,) * len(atom._fields)
->>>>>>> bc5d9f7b
 conj = namedtuple("conj", ("children", "name"))
 disj = namedtuple("disj", ("children", "name"))
 
@@ -625,9 +621,6 @@
                 self._nodes[i - 1] = atom(n.identifier, w, n.group, n.name, n.source)
 
     def add_atom(
-<<<<<<< HEAD
-        self, identifier, probability, group=None, name=None, source=None, cr_extra=True
-=======
         self,
         identifier,
         probability,
@@ -636,7 +629,6 @@
         source=None,
         cr_extra=True,
         is_extra=False,
->>>>>>> bc5d9f7b
     ):
         """Add an atom to the formula.
 
@@ -1216,11 +1208,7 @@
                     lines.append("%s :- fail." % qn)
                 lines.append("evidence(%s)." % qn)
             elif qi < 0:
-<<<<<<< HEAD
-                lines.append("evidence(\+%s)." % qn)
-=======
                 lines.append("evidence(\\+%s)." % qn)
->>>>>>> bc5d9f7b
             else:
                 lines.append("evidence(%s)." % qn)
 
@@ -1424,20 +1412,12 @@
                 else:
                     return node.name
             elif ntype == "conj":
-<<<<<<< HEAD
-=======
                 children = self._unroll_conj(node)
                 result = And.from_list(list(map(self.get_name, children)))
->>>>>>> bc5d9f7b
                 if index < 0:
                     return -result
                 else:
-<<<<<<< HEAD
-                    children = self._unroll_conj(node)
-                    return And.from_list(list(map(self.get_name, children)))
-=======
                     return result
->>>>>>> bc5d9f7b
             elif (
                 ntype == "disj"
                 and len(node.children) == 1
@@ -1741,11 +1721,8 @@
         # TODO maintain a translation table
         for i, n, t in source:
             if t == "atom":
-<<<<<<< HEAD
-=======
                 # TODO test this
                 # j = destination.add_atom(n.identifier, n.probability, n.group, name=source.get_name(i), cr_extra=False, is_extra=n.is_extra)
->>>>>>> bc5d9f7b
                 j = destination.add_atom(
                     n.identifier, n.probability, n.group, name=source.get_name(i)
                 )
