#! /usr/bin/env python

"""
Learning from interpretations
-----------------------------
Parameter learning for ProbLog.
Given a probabilistic program with parameterized weights and a set of partial implementations,
learns appropriate values of the parameters.

Continuous distributions (Not-Implemented Yet)
++++++++++++++++++++++++
A parametrized weight can also be a continuous normal distribution if the atom it is associated
with only appears as a head (thus is not used in any bodies of other ProbLog rules).
For example, the following GMM:
.. code-block:: prolog::
    t(0.5)::c.
    t(normal(1,10))::fa :- c.
    t(normal(10,10))::fa :- \+c.
with evidence:
.. code-block:: prolog::
    evidence(fa, 10).
    ---
    evidence(fa, 18).
    ---
    evidence(fa, 8).
Or a multivariate GMM:
.. code-block:: prolog
    t(0.5)::c.
    t(normal([1,1],[10,1,1,10]))::fa :- c.
    t(normal([10,10],[10,1,1,10]))::fa :- \+c.
with evidence:
.. code-block:: prolog
    evidence(fa, [10,11]).
    ---
    evidence(fa, [18,12]).
    ---
    evidence(fa, [8,7]).
The covariance matrix is represented as a row-based list ([[10,1],[1,10]] is [10,1,1,10]).
The GMM can also be represent compactly and as one examples:
.. code-block:: prolog
    t(0.5)::c(ID,1); t(0.5)::c(ID,2).
    comp(1). comp(2).
    t(normal(_,_),C)::fa(ID) :- comp(C), c(ID,C).
with evidence:
.. code-block:: prolog::
    evidence(fa(1), 10).
    evidence(fa(2), 18).
    evidence(fa(3), 8).

Algorithm
+++++++++
The algorithm operates as follows:
    0. Set initial values for the weights to learn.
    1. Set the evidence present in the example.
    2. Query the model for the weights of the atoms to be learned.
    3. Update the weights to learn by taking the mean value over all examples and queries.
    4. Repeat steps 1 to 4 until convergence (or a maximum number of iterations).
The score of the model for a given example is obtained by calculating the probability of the
evidence in the example.

Implementation
++++++++++++++
The algorithm is implemented on top of the ProbLog toolbox.
It uses the following extensions of ProbLog's classes:
    * a LogicProgram implementation that rewrites the model and extracts the weights to learn
    (see :py:func:`learning.lfi.LFIProblem.__iter__`)
    * a custom semiring that looks up the current value of a weight to learn
    (see :py:func:`learning.lfi.LFIProblem.value`)
.. autoclass:: learning.lfi.LFIProblem
    :members: __iter__, value
"""
<<<<<<< HEAD
=======

>>>>>>> e4fc03e5
import sys
import random
import math
import logging

try:
    from typing import List, Union
except ImportError:
    List, Union = None, None

from collections import defaultdict
from itertools import chain
from problog.util import init_logger
from logging import getLogger
from problog.engine import DefaultEngine, ground
from problog.evaluator import SemiringLogProbability, SemiringProbability
from problog.logic import (
    Term,
    Constant,
    Clause,
    AnnotatedDisjunction,
    Or,
    Var,
    InstantiationError,
    ArithmeticError,
    term2list,
)
from problog.program import PrologString, PrologFile, LogicProgram
from problog.errors import InconsistentEvidenceError, process_error
from problog import get_evaluatable, get_evaluatables
import traceback


def str2bool(s):
    if str(s) == "true":
        return True
    elif str(s) == "false":
        return False
    else:
        return None


def str2num(s):
    """Translate a Term that represents a number or list of numbers to observations (as Python primitives).
    :return: Tuple of (isobserved?, values)
    """
    if s.is_constant() and (s.is_float() or s.is_integer()):
        return True, s.compute_value()
    elif s.functor == ".":
        values = term2list(s)
        numvalues = []
        for value in values:
            if isinstance(value, int) or isinstance(value, float):
                numvalues.append(value)
            else:
                return None, None
        return True, tuple(numvalues)
    else:
        return None, None


class LFIProblem(LogicProgram):
    def __init__(
        self,
        source,
        examples,
        max_iter=10000,
        min_improv=1e-10,
        verbose=0,
        knowledge=None,
        leakprob=None,
        propagate_evidence=True,
        normalize=False,
        log=False,
        eps=1e-4,
        **extra
    ):
        """
        Learn parameters using LFI.
        :param source: filename of file containing input model
        :type source: str
        :param examples: list of observed terms / value
        :type examples: list[tuple(Term, bool)]
        :param max_iter: maximum number of iterations to run
        :type max_iter: int
        :param min_improv: minimum improvement in log-likelihood for convergence detection
        :type min_improv: float
        :param verbose: verbosity level
        :type verbose: int
        :param knowledge: class to use for knowledge compilation
        :type knowledge: class
        :param leakprob: Add all true evidence atoms with the given probability
                         to avoid 'inconsistent evidence' errors. This also
                         allows to learn a program without constants and
                         retrieve the constants from the evidence file.
                         (default: None)
        :type leakprob: float or None
        :param eps: Epsilon value which is the smallest value that is used
        :type eps: float
        :param extra: catch all for additional parameters (not used)
        """
        LogicProgram.__init__(self)
        self.source = source
        self._log = log
        self._eps = eps

        # The names of the atom for which we want to learn weights.
        self.names = []
        self.bodies = []
        self.parents = []

        # The weights to learn.
        # The initial weights are of type 'float'.
        # When necessary they are replaced by a dictionary [t(arg1, arg2, ...) -> float]
        #  for weights of form t(SV, arg1, arg2, ...).
        self._weights = []

        self.examples = examples
        self.leakprob = leakprob
        self.leakprobatoms = None
        self.propagate_evidence = propagate_evidence
        self._compiled_examples = None

        self.max_iter = max_iter
        self.min_improv = min_improv
        self.verbose = verbose
        self.iteration = 0

        if knowledge is None:
            knowledge = get_evaluatable()
        self.knowledge = knowledge

        self.output_mode = False
        self.extra = extra

        self._enable_normalize = normalize
        self._adatoms = []  # list AD atoms and total probability
        self._adatomc = {}  # complement of AD atom (complement that adds to prob 1.0)
        self._adparent = {}  # atom representing parent of AD

    @property
    def count(self):
        """Number of parameters to learn."""
        return len(self.names)

    def add_ad(self, rem_prob, indices):
        """
        :param rem_prob: Remaining probability that can be learned (if no fixed probabilities given, this will be one)
        :param indices: Indices of atoms that together form an annotated disjunction.
        :return: None
        """
        self._adatoms.append((rem_prob, indices))
        for idx in indices:
            self._adatomc[idx] = [idxo for idxo in indices if idxo != idx]

    def count_ad(self):
        return len(self._adatoms)

    def append_ad(self, atom_index, ad_index=None):
        if ad_index is None:
            ad_index = -1
        self._adatoms[ad_index][1].append(atom_index)
        indices = self._adatoms[ad_index][1]
        for idx in indices:
            self._adatomc[idx] = [idxo for idxo in indices if idxo != idx]

    def verify_ad(self, ad_index=None):
        if ad_index is None:
            ad_index = -1
        if len(self._adatoms[ad_index][1]) == 1:
            indices = self._adatoms[ad_index][1]

            self._adatomc[indices[0]] = [
                -1 - indices[0]
            ]  # No AD, complement is negative variable

    def prepare(self):
        """Prepare for learning."""
        self._compile_examples()

    def _get_weight(self, index, args, strict=True):
        index = int(index)
        weight = self._weights[index]
        if isinstance(weight, dict):
            if strict:
                return weight[args]
            else:
                return weight.get(args, 0.0)
        else:
            return weight

    def get_weights(self, index):
        """Get a list of key, weight pairs for the given input fact.
        :param index: identifier of the fact
        :return: list of key, weight pairs where key refers to the additional variables
        on which the weight is based
        :rtype: list[tuple[Term, float]]
        """
        weight = self._weights[index]
        if isinstance(weight, dict):
            return list(weight.items())
        else:
            return [(Term("t"), weight)]

    def _set_weight(self, index, args, weight, weight_changed=None):
        index = int(index)
        if not args:
            # assert not isinstance(self._weights[index], dict)
            self._weights[index] = weight
        elif isinstance(self._weights[index], dict):
            if weight_changed and weight_changed[index]:
                # self._weights[index][Term(args.functor)] += weight
                self._weights[index][Term("t")] += weight
            else:
                # self._weights[index][Term(args.functor)] = weight
                self._weights[index][Term("t")] = weight
        else:
            # self._weights[index] = {Term(args.functor): weight}
            self._weights[index] = {Term("t"): weight}

    def _add_weight(self, weight):
        self._weights.append(weight)

    def _process_examples(self):
        """Process examples by grouping together examples with similar structure.
        :return: example groups based on evidence atoms
        :rtype: dict of atoms : values for examples
        """
        logger = getLogger("problog_lfi")
        # value can be True / False / None
        # ( atom ), ( ( value, ... ), ... )

        # Simple implementation: don't add neutral evidence.

        # ad_groups is a list of lists where each list contains an AD
        ad_groups = list()
        for ad in self._adatoms:
            # if it's an AD group
            if len(ad[1]) > 1:
                ad_list = []
                for var in ad[1]:
                    ad_list.append(Term(self.names[var].functor, *self.names[var].args))
                ad_groups.append(tuple(ad_list))
        logger.debug("AD Groups\t\t:" + str(ad_groups))

        def multiple_true(d):
            """
            This function recognizes inconsistent evidence s.t. more than one term is True in AD.
            :param d: dictionary of ADs in form {term: value}
                    value can be True, False, None, "Template"
            :return: whether more than one value is True
            """
            true_count = sum(v is True for v in d.values())
            return true_count > 1

        def all_false(d):
            """
            This function recognizes inconsistent evidence s.t. all values are False in AD.
            :param d: dictionary of ADs in form {term: value}
                    value can be True, False, None, "Template"
            :return: whether all values are False
            """
            # false_count should be the same as the length of d
            false_count = sum(v is False for v in d.values())
            return false_count == len(d)

        def all_false_except_one(d):
            """
            This function recognizes incomplete evidence s.t.
            the non-False value in AD needs to be set to True.
            :param d: dictionary of ADs in form {term: value}
                    value can be True, False, None, "Template"
            :return: whether all values except one are False
            """
            false_count = sum(v is False for v in d.values())
            the_left_is_none = bool(sum(v is None for v in d.values()))
            return (false_count == len(d) - 1) and the_left_is_none

        def getADtemplate(d, atom=None):
            """
            This function gets atom's complement AD template.
            This should only be used when the AD contains non-ground terms.
            :param d: dictionary of ADs in form {term: value}
                    value can be True, False, None, "Template"
            :param atom: an evidence
            :return: atom's complement AD template
            """
            if atom is not None:
                temp_dict = {
                    k: v
                    for k, v in d.items()
                    if v == "Template" and atom.signature != k.signature
                }
                return temp_dict
            else:
                temp_dict = {k: v for k, v in d.items() if v == "Template"}
                return temp_dict

        def add_to_ad_evidence(pair, l, ADtemplate):
            """
            :param pair: a new pair of (atom, value)
            :param l: a list of dictionaries, all dictionaries need to have the same format
            :return:
            """
            (k, v) = pair
            # if entry k exists, update the value with k
            for d in l:
                if k in d:
                    d[k] = v
                    return
            # if entry k does not exist, create a new dictionary from template
            # and instantiate it with k
            new_d = dict()
            for temp_k in ADtemplate.keys():
                new_key = Term(temp_k.functor, *k.args)
                new_d[new_key] = None
            # put v in there
            new_d[k] = v
            l.append(new_d)

        if self.propagate_evidence:
            result = ExampleSet()
            inconsistent = False
            # iterate over all examples given in .ev
            for index, example in enumerate(self.examples):
                ad_evidences = []
                non_ad_evidence = {}
                for ad_group in ad_groups:
                    # create a dictionary to memorize what evidence is given in AD
                    d = dict()
                    # TODO: what if the AD contains both ground and non-ground????
                    # e.g. t(_)::a; t(_)::b(X)
                    for var in ad_group:
                        if var.is_ground():
                            d[var] = None  # for ground unknown evidence
                        else:
                            d[var] = "Template"  # for unground unknown evidence
                    ad_evidences.append(d)

                # add all evidence in the example to ad_evidences
                for atom, value, cvalue in example:
                    # if atom has a tunable probability to learn
                    if any([atom.signature == name.signature for name in self.names]):
                        # Propositional evidence
                        if len(atom.args) == 0:
                            # insert evidence
                            for d in ad_evidences:
                                if atom in d:
                                    d[atom] = value
                            non_ad_evidence[
                                atom
                            ] = value  # TODO: what does this capture?
                        # First Order evidence
                        else:
                            # find the right AD dictionary : AD_dict
                            AD_dict = None
                            for d in ad_evidences:
                                if any([atom.signature == k.signature for k in d]):
                                    AD_dict = d
                            # if the instantiation is new, add it as a key to the dictionary
                            if AD_dict and AD_dict.get(atom) is None:
                                AD_dict[atom] = value
                                # also add other AD parts in the dictionary with value==None
                                other_ADs = getADtemplate(AD_dict, atom)
                                for otherAD in other_ADs.keys():
                                    new_key = Term(otherAD.functor, *atom.args)
                                    AD_dict[new_key] = AD_dict.get(new_key, None)
                            else:
                                non_ad_evidence[atom] = value
                    else:
                        non_ad_evidence[atom] = value

                # grounded_ad_evidences contains all usable evidence (gound, not template)
                grounded_ad_evidences = []
                for d in ad_evidences:
                    # for first order evidence dictionaries
                    if "Template" in d.values():
                        # new_ad_evidence is a list of dictionaries
                        # each dictionary is a group of the AD template instantiation
                        new_ad_evidence = list()
                        # get template AD evidence
                        ADtemplate = getADtemplate(d)
                        # group all pairs according to ADtemplate
                        for k, v in d.items():
                            if v is not "Template":
                                add_to_ad_evidence((k, v), new_ad_evidence, ADtemplate)
                        grounded_ad_evidences += new_ad_evidence
                    # for propositional evidence dictionaries
                    else:
                        # simply us them
                        grounded_ad_evidences.append(d)

                # # print(grounded_ad_evidences)

                inconsistent_example = False
                for i, d in enumerate(grounded_ad_evidences):
                    # inconsistent1 = multiple_true(d)
                    inconsistent2 = all_false(d)
                    add_compliment = all_false_except_one(d)

                    if inconsistent2:
                        inconsistent_example = True
                        continue
                    elif add_compliment:
                        for key, value in d.items():
                            if value is None:
                                grounded_ad_evidences[i][key] = True

                if not inconsistent_example and len(grounded_ad_evidences) > 0:
                    # There are (fully tunable) ADs in the program
                    evidence_set = set()
                    for d in grounded_ad_evidences:
                        for key, value in d.items():
                            if value is not None:
                                evidence_set.add((key, value, None))

                    for key, value in non_ad_evidence.items():
                        evidence_set.add((key, value, None))

                    atoms, values, cvalues = zip(*evidence_set)
                    result.add(index, atoms, values, cvalues)

                else:
                    # (No AD case) or (Inconsistent Evidence Case)
                    atoms, values, cvalues = zip(*example)
                    result.add(index, atoms, values, cvalues)
            # logger.debug(
            #     "\nProcessed Examples:\n\t"
            #     + "\n\t".join(
            #         [
            #             "Atoms: "
            #             + str(ex.atoms)
            #             + "\tValues: "
            #             + str(ex.values)
            #             + "\tContinuous Values: "
            #             + str(ex.n)
            #             for ex in result
            #         ]
            #     )
            # )
            return result
        else:
            # smarter: compile-once all examples with same atoms
            result = ExampleSet()
            for index, example in enumerate(self.examples):
                atoms, values, cvalues = zip(*example)
                result.add(index, atoms, values, cvalues)
            return result

    def _compile_examples(self):
        """Compile examples."""
        logger = getLogger("problog_lfi")
        baseprogram = DefaultEngine(**self.extra).prepare(self)
        logger.debug(
            "\nBase Program:\n\t" + baseprogram.to_prolog().replace("\n", "\n\t")
        )
        examples = self._process_examples()
        for i, example in enumerate(examples):
            logger.debug("\nCompiling example {}/{}".format(i + 1, len(examples)))
            example.compile(self, baseprogram)
        self._compiled_examples = examples

    def _process_atom(self, atom, body):
        """Returns tuple ( prob_atom, [ additional clauses ] )"""
        if isinstance(atom, Or):
            # Annotated disjunction
            atoms = atom.to_list()
        else:
            atoms = [atom]

        atoms_out = []
        extra_clauses = []

        has_lfi_fact = False
        prior_probability = 0.0  # Sum of prior weights in AD.
        fixed_probability = 0.0  # Sum of fixed (i.e. non-learnable) weights in AD.

        num_random_weights = 0
        for atom in atoms:
            if atom.probability and atom.probability.functor == "t":
                try:
                    start_value = float(atom.probability.args[0])
                    prior_probability += float(start_value)
                except InstantiationError:
                    # Can't be converted to float => take random
                    num_random_weights += 1
                except ArithmeticError:
                    num_random_weights += 1
            elif atom.probability and atom.probability.is_constant():
                fixed_probability += float(atom.probability)

        random_weights = [random.random() for _ in range(0, num_random_weights + 1)]
        norm_factor = (1.0 - prior_probability - fixed_probability) / sum(
            random_weights
        )
        random_weights = [r * norm_factor for r in random_weights]

        # First argument is probability available for learnable weights in the AD.
        self.add_ad(1.0 - fixed_probability, [])  # TODO : this adds extra ad

        # Replace anonymous variables with non-anonymous variables.
        class ReplaceAnon(object):
            def __init__(self):
                self.cnt = 0

            def __getitem__(self, key):
                if key == "_":
                    self.cnt += 1
                    return Var("anon_%s" % self.cnt)
                else:
                    return Var(key)

        prob_args = []
        if isinstance(atom.probability, Term):
            for arg in atom.probability.args:
                if not isinstance(arg, Constant) and arg != Var("_"):
                    prob_args.append(arg)

        newcount = "_".join([str(self.count + count) for count in range(len(atoms))])

        vars = []
        for atom in atoms:
            q = list(atom.apply(ReplaceAnon()).args)
            for var in q:
                if var not in vars:
                    vars.append(var)

        # lfi_rule = Term("lfi_rule", Constant(newcount), Term("t", *prob_args, *vars))
        lfi_rule = Term("lfi_rule", Constant(newcount), *vars)
        if body is not None:
            extra_clauses.append(Clause(lfi_rule, body))

        for atom in atoms:
            if atom.probability and atom.probability.functor == "t":
                # t(_)::p(X) :- body.
                #
                # Translate to
                #   lfi(1)::lfi_fact_1(X).
                #   p(X) :- lfi_body_1(X).
                #   lfi_body_1(X) :- body,   lfi_fact_1(X).
                #   lfi_body_2(X) :- body, \+lfi_fact_1(X).
                #
                # For annotated disjunction: t(_)::p1(X); t(_)::p2(X) :- body.
                #   lfi1::lfi_fact_1(X); lfi2::lfi_fact_2(X); ... .
                #   p1(X) :- lfi_body_1(X).
                #   lfi_body_1(X) :- body, lfi_fact_1(X).
                #   p2(X) :- lfi_body_2(X).
                #   lfi_body_2(X) :- body, lfi_fact_2(X).
                #  ....
                has_lfi_fact = True

                # Learnable probability
                try:
                    start_value = float(atom.probability.args[0])
                except InstantiationError:
                    start_value = None
                except ArithmeticError:
                    start_value = None

                atom1 = atom.apply(ReplaceAnon())

                # 1) Introduce a new LFI terms
                # lfi_fact = Term(
                #     "lfi_fact", Constant(self.count), Term("t", *prob_args, *atom1.args)
                # )
                # lfi_body = Term(
                #     "lfi_body", Constant(self.count), Term("t", *prob_args, *atom1.args)
                # )
                # lfi_par = Term(
                #     "lfi_par", Constant(self.count), Term("t", *prob_args, *atom1.args)
                # )
                # lfi_prob = Term("lfi_prob", Constant(self.count), Term("t"))
                lfi_fact = Term("lfi_fact", Constant(self.count), *atom1.args)
                lfi_body = Term("lfi_body", Constant(self.count), *atom1.args)
                lfi_par = Term("lfi_par", Constant(self.count), *atom1.args)
                lfi_prob = Term("lfi_prob", Constant(self.count), Term("t", *prob_args))

                # 2) Replacement atom
                replacement = lfi_fact.with_probability(lfi_prob)

                # 3) Create redirection clause
                extra_clauses.append(Clause(atom1.with_probability(), lfi_body))
                extra_clauses.append(Clause(lfi_body, lfi_par & lfi_fact))

                if body is None:
                    extra_clauses.append(Clause(lfi_par, Term("true")))
                else:
                    extra_clauses.append(Clause(lfi_par, lfi_rule))

                self.append_ad(len(self._weights))

                # 4) Set initial weight
                if start_value is None:
                    # Assign a random weight initially
                    start_value = random_weights.pop(-1)
                self._add_weight(start_value)

                # 5) Add name
                self.names.append(atom)
                self.bodies.append(lfi_body)
                self.parents.append(lfi_par)
                atoms_out.append(replacement)
            else:
                atoms_out.append(atom)

        self.verify_ad()

        if has_lfi_fact:
            if len(atoms) == 1:
                # Non AD
                return [atoms_out[0]] + extra_clauses
            else:
                # AD
                if body is None:
                    return [
                        AnnotatedDisjunction(atoms_out, Term("true"))
                    ] + extra_clauses
                else:
                    return [AnnotatedDisjunction(atoms_out, lfi_rule)] + extra_clauses
        else:
            if len(atoms) == 1:
                if body is None:
                    return [atoms_out[0]]
                else:
                    return [Clause(atoms_out[0], body)]
            else:
                if body is None:
                    body = Term("true")
                return [AnnotatedDisjunction(atoms_out, body)]

    def _process_atom_output(self, atom, body):
        """Returns tuple ( prob_atom, [ additional clauses ] )"""

        if isinstance(atom, Or):
            atoms = atom.to_list()
        else:
            atoms = [atom]

        transforms = defaultdict(list)

        atoms_fixed = []
        fixed_only = True
        for atom in atoms:
            if atom.probability and atom.probability.functor == "t":
                assert atom in self.names

                index = self.output_names.index(atom)
                weights = self.get_weights(index)

                for w_args, w_val in weights:
                    translate = tuple(zip(atom.probability.args[1:], w_args.args))
                    transforms[translate].append(atom.with_probability(Constant(w_val)))
                self.output_names[index] = None
                fixed_only = False
            else:
                atoms_fixed.append(atom)

        if not fixed_only:
            clauses = []
            for tr, atoms in transforms.items():
                tr = DefaultDict({k: v for k, v in tr})
                atoms_out = [at.apply(tr) for at in atoms] + atoms_fixed
                if len(atoms_out) == 1:
                    if body is None:
                        clauses.append(atoms_out[0])
                    else:
                        clauses.append(Clause(atoms_out[0], body.apply(tr)))
                else:
                    if body is None:
                        clauses.append(AnnotatedDisjunction(atoms_out, None))
                    else:
                        clauses.append(AnnotatedDisjunction(atoms_out, body.apply(tr)))
            return clauses
        else:
            atoms_out = atoms_fixed
            if len(atoms_out) == 1:
                if body is None:
                    return [atoms_out[0]]
                else:
                    return [Clause(atoms_out[0], body)]
            else:
                return [AnnotatedDisjunction(atoms_out, body)]

    # Overwrite from LogicProgram
    def __iter__(self):
        """
        Iterate over the clauses of the source model.
        This object can be used as a LogicProgram to be passed to the grounding Engine.
        Extracts and processes all ``t(...)`` weights.
        This
            * replaces each probabilistic atom ``t(...)::p(X)`` by a unique atom \
            ``lfi(i) :: lfi_fact_i(X)``;
            * adds a new clause ``p(X) :- lfi_fact_i(X)``;
            * adds a new query ``query( lfi_fact_i(X) )``;
            * initializes the weight of ``lfi(i)`` based on the ``t(...)`` specification;
        This also removes all existing queries from the model.
        Example:
        .. code-block:: prolog
            t(_) :: p(X) :- b(X).
            t(_) :: p(X) :- c(X).
        is transformed into
        .. code-block:: prolog
            lfi(0) :: lfi_fact_0(X) :- b(X).
            p(X) :- lfi_fact_0(X).
            lfi(1) :: lfi_fact_1(X) :- c(X).
            p(X) :- lfi_fact_1(X).
            query(lfi_fact_0(X)).
            query(lfi_fact_1(X)).
        If ``self.leakprobs`` is a value, then during learning all true
        examples are added to the program with the given leak probability.
        """

        if self.output_mode:
            process_atom = self._process_atom_output
            self.output_names = self.names[:]
        else:
            process_atom = self._process_atom

        if self.output_mode is False:
            getLogger("problog_lfi").debug("\nProcessed Atoms:")
        for clause in self.source:
            if isinstance(clause, Clause):
                if clause.head.functor == "query" and clause.head.arity == 1:
                    continue
                extra_clauses = process_atom(clause.head, clause.body)
                for extra in extra_clauses:
                    if self.output_mode is False:
                        getLogger("problog_lfi").debug("\t" + str(extra))
                    yield extra
            elif isinstance(clause, AnnotatedDisjunction):
                extra_clauses = process_atom(Or.from_list(clause.heads), clause.body)
                for extra in extra_clauses:
                    if self.output_mode is False:
                        getLogger("problog_lfi").debug("\t" + str(extra))
                    yield extra
            else:
                if clause.functor == "query" and clause.arity == 1:
                    continue
                # Fact
                extra_clauses = process_atom(clause, None)
                for extra in extra_clauses:
                    if self.output_mode is False:
                        getLogger("problog_lfi").debug("\t" + str(extra))
                    yield extra

        if self.leakprob is not None:
            leakprob_atoms = self._get_leakprobatoms()
            for example_atom in leakprob_atoms:
                yield example_atom.with_probability(Constant(self.leakprob))

    def _get_leakprobatoms(self):
        if self.leakprobatoms is not None:
            return self.leakprobatoms
        self.leakprobatoms = set()
        for examples in self.examples:
            for example, obs in examples:
                if obs:
                    self.leakprobatoms.add(example)
        return self.leakprobatoms

    def _evaluate_examples(self):
        """Evaluate the model with its current estimates for all examples."""

        getLogger("problog_lfi").debug("Evaluating examples:")

        if self._log:
            evaluator = ExampleEvaluatorLog(self._weights, eps=self._eps)
        else:
            evaluator = ExampleEvaluator(self._weights, eps=self._eps)

        results = []
        for i, example in enumerate(self._compiled_examples):
            try:
                result = evaluator(example)
                results.append(result)
                getLogger("problog_lfi").debug(
                    "Example "
                    + str(i + 1)
                    + ":\tFrequency = "
                    + str(result[0][0])
                    + "\tp_evidence = "
                    + str(result[0][1])
                    + "\tp_queries = "
                    + str(result[0][2])
                )
            except InconsistentEvidenceError:
                # print("Ignoring example {}/{}".format(i + 1, len(self._compiled_examples)))
                getLogger("problog_lfi").warning(
                    "Ignoring example {}/{}".format(i + 1, len(self._compiled_examples))
                )

        return list(chain.from_iterable(results))

    def _update(self, results):
        """Update the current estimates based on the latest evaluation results."""
        logger = getLogger("problog_lfi")
        fact_marg = defaultdict(int)
        fact_body = defaultdict(int)
        fact_par = defaultdict(int)
        fact_count = defaultdict(int)

        score = 0.0
        for m, pEvidence, result in results:
            par_marg = dict()
            for fact, value in result.items():
                index = fact.args
                if fact.functor == "lfi_fact":
                    fact_marg[index] += value * m
                if fact.functor == "lfi_body":
                    fact_body[index] += value * m
                elif fact.functor == "lfi_par":
                    if index in par_marg:
                        if par_marg[index] != value:
                            raise Exception(
                                "Different parent margs for {}={} and previous {}={}".format(
                                    fact, value, index, par_marg[index]
                                )
                            )
                    par_marg[index] = value
                    for o_index in self._adatomc[index[0]]:
                        if o_index >= 0 and len(index) == 1:
                            # Propositional AD
                            par_marg[(o_index,)] = value
                        elif o_index >= 0 and len(index) > 1:
                            # First Order AD
                            par_marg[(o_index, *index[1:])] = value
                fact_count[index] += m

            for index, value in par_marg.items():
                fact_par[index] += value * m
            try:
                score += math.log(pEvidence)
            except ValueError:
                logger.debug("Pr(evidence) == 0.0")

        update_list = fact_body

        weight_changed = [False] * len(self.names)
        fact_par_grouped = dict()
        for key, value in fact_par.items():
            id = key[0]
            if id in fact_par_grouped:
                fact_par_grouped[id] += value
            else:
                fact_par_grouped[id] = value

        for index in update_list:
            if float(fact_body[index]) == 0.0:
                prob = 0.0
            else:
                prob = float(fact_body[index]) / float(fact_par_grouped[index[0]])
            logger.debug(
                "Update probabilistic fact {}: {} / {} = {}".format(
                    index, fact_body[index], fact_par_grouped[index[0]], prob
                )
            )
            self._set_weight(index[0], index[1:], prob, weight_changed=weight_changed)
            weight_changed[int(index[0])] = True

        if self._enable_normalize:
            self._normalize_weights()

        return score

    def _normalize_weights(self):
        # TODO: too late here, AD should be taken into account in _update
        # Derivation is sum(all values for var=k) / sum(all values for i sum(all values for var=i))

        for available_prob, idx in self._adatoms:
            if len(idx) == 1:
                # Not an AD; No need to normalize
                continue
            keys = set()
            for i in idx:
                for key, val in self.get_weights(i):
                    keys.add(key)
            if len(keys) > 1:
                try:
                    keys.remove(Term("t"))
                except KeyError:
                    pass

            keys = list(keys)
            if len(keys) > 1:
                w = 0.0
                for key in keys:
                    w += sum(self._get_weight(i, key, strict=False) for i in idx)
                if w != 0:
                    n = (
                        available_prob / w
                    )  # Some part of probability might be taken by non-learnable weights in AD.
                else:
                    n = available_prob
                for i in idx:
                    self._set_weight(
                        i,
                        list(self._weights[i].keys())[0],
                        self._get_weight(
                            i, list(self._weights[i].keys())[0], strict=False
                        )
                        * n,
                    )
            else:
                w = sum(self._get_weight(i, keys[0], strict=False) for i in idx)
                if w != 0:
                    n = (
                        available_prob / w
                    )  # Some part of probability might be taken by non-learnable weights in AD.
                else:
                    n = available_prob
                for i in idx:
                    self._set_weight(
                        i, keys[0], self._get_weight(i, keys[0], strict=False) * n
                    )

    def step(self):
        self.iteration += 1
        getLogger("problog_lfi").info("\nIteration " + str(self.iteration))
        results = self._evaluate_examples()
        return self._update(results)

    def get_model(self):
        self.output_mode = True
        lines = []
        for l in self:
            lines.append("%s." % l)
        lines.append("")
        self.output_mode = False
        return "\n".join(lines)

    def run(self):
        self.prepare()

        getLogger("problog_lfi").info("Weights to learn: %s" % self.names)
        getLogger("problog_lfi").info("Bodies: %s" % self.bodies)
        getLogger("problog_lfi").info("Parents: %s" % self.parents)
        getLogger("problog_lfi").info("Initial weights: %s" % self._weights)
        delta = 1000
        prev_score = -1e10
        # TODO: isn't this comparing delta i logprob with min_improv in prob?
        while self.iteration < self.max_iter and (delta < 0 or delta > self.min_improv):
            score = self.step()
            getLogger("problog_lfi").info(
                "Weights after iteration %s: %s" % (self.iteration, self._weights)
            )
            getLogger("problog_lfi").info(
                "Score after iteration %s: %s" % (self.iteration, score)
            )
            delta = score - prev_score
            prev_score = score
        return prev_score


class ExampleSet(object):
    def __init__(self):
        self._examples = {}

    def add(self, index, atoms, values, cvalues):
        ex = self._examples.get((atoms, values))
        if ex is None:
            self._examples[(atoms, values)] = Example(index, atoms, values, cvalues)
        else:
            ex.add_index(index, cvalues)

    def __iter__(self):
        return iter(self._examples.values())

    def __len__(self):
        return len(self._examples)


class Example(object):
    def __init__(self, index, atoms, values, cvalues):
        """An example consists of a list of atoms and their corresponding values (True/False).
        Different continuous values are all mapped to True and stored in self.n.
        """
        self.atoms = tuple(atoms)
        self.values = tuple(values)
        self.compiled = []
        self.n = {tuple(cvalues): [index]}

    def __hash__(self):
        return hash((self.atoms, self.values))

    def __eq__(self, other):
        if other is None:
            return False
        return self.atoms == other.atoms and self.values == other.values

    def compile(self, lfi, baseprogram):
        logger = getLogger("problog_lfi")
        ground_program = None  # Let the grounder decide
        logger.debug("\tGrounded Atoms:\t" + str(self.atoms))
        logger.debug("\tEvidence:\t" + str(list(zip(self.atoms, self.values))))

        ground_program = ground(
            baseprogram,
            ground_program,
            evidence=list(zip(self.atoms, self.values)),
            propagate_evidence=lfi.propagate_evidence,
        )
        # logger.debug("\t" + "New ground_program:\n\t\t" + ground_program.to_prolog().replace("\n", "\n\t\t"))

        logger.debug(
            "\t"
            + "New ground_program:\n\t\t"
            + str(ground_program).replace("\n", "\n\t\t")
        )

        lfi_queries = []
        for i, node, t in ground_program:
            if (
                t == "atom"
                and isinstance(node.probability, Term)
                and node.probability.functor == "lfi_prob"
            ):
                factargs = ()
                if node.name.functor != "choice":
                    if node.name.functor == "lfi_fact":
                        factargs = node.name.args[1:]
                        # for arg in node.name.args:
                        #     if str(arg.functor) == "t":
                        #         factargs = arg.args
                    else:
                        factargs = node.name.args
                elif type(node.identifier) == tuple:
                    factargs = node.identifier[1]
                fact = Term("lfi_fact", node.probability.args[0], *factargs)
                # fact = Term("lfi_fact", node.probability.args[0], Term("t", *factargs))
                logger.debug(
                    "\tNode " + str(i) + ":\tAdding query for fact:\t" + str(fact)
                )
                ground_program.add_query(fact, i)

                tmp_body = Term("lfi_body", node.probability.args[0], *factargs)
                # tmp_body = Term(
                #     "lfi_body", node.probability.args[0], Term("t", *factargs)
                # )
                lfi_queries.append(tmp_body)
                logger.debug(
                    "\tNode "
                    + str(i)
                    + ":\tAdding query for body:\t"
                    + str(tmp_body)
                    + "\t"
                )
                tmp_par = Term("lfi_par", node.probability.args[0], *factargs)
                # tmp_par = Term(
                #     "lfi_par", node.probability.args[0], Term("t", *factargs)
                # )
                lfi_queries.append(tmp_par)
                logger.debug(
                    "\tNode "
                    + str(i)
                    + ":\tAdding query for par :\t"
                    + str(tmp_par)
                    + "\t"
                )

            elif t == "atom":
                pass

        ground_program = ground(
            baseprogram,
            ground_program,
            evidence=list(zip(self.atoms, self.values)),
            propagate_evidence=lfi.propagate_evidence,
            queries=lfi_queries,
        )
        logger.debug(
            "\t"
            + "New ground_program:\n\t\t"
            + str(ground_program).replace("\n", "\n\t\t")
        )

        self.compiled = lfi.knowledge.create_from(ground_program)
        try:
            logger.debug(
                "\tCompiled program:\n\t\t"
                + self.compiled.to_prolog().replace("\n", "\n\t\t")
            )
        except Exception:
            logger.debug(
                "\tCompiled program:\n\t\t" + str(self.compiled).replace("\n", "\n\t\t")
            )

    def add_index(self, index, cvalues):
        k = tuple(cvalues)
        if k in self.n:
            self.n[k].append(index)
        else:
            self.n[k] = [index]


class ExampleEvaluator(SemiringProbability):
    def __init__(self, weights, eps):
        self._weights = weights
        self._eps = eps

    def _get_weight(self, index, args, strict=True):
        index = int(index)
        weight = self._weights[index]
        if isinstance(weight, dict):
            if strict:
                return weight[args]
            else:
                return weight.get(args)
        else:
            return weight

    def is_dsp(self):
        """Indicates whether this semiring requires solving a disjoint sum problem."""
        return True

    def in_domain(self, a):
        return True  # TODO implement

    def value(self, a):
        """Overrides from SemiringProbability.
        Replaces a weight of the form ``lfi(i, t(...))`` by its current estimated value.
        Other weights are passed through unchanged.
        :param a: term representing the weight
        :type a: Term
        :return: current weight
        :rtype: float
        """
        if isinstance(a, Term) and a.functor == "lfi_prob":
            # index = int(a.args[0])
            return self._get_weight(*a.args)
        else:
            return float(a)

    def __call__(self, example):
        """Evaluate the model with its current estimates for all examples."""
        at = example.atoms
        val = example.values
        comp = example.compiled
        results = []
        for cval, n in example.n.items():
            results.append(self._call_internal(at, val, cval, comp, n))
        return results

    def _call_internal(self, at, val, cval, comp, n):

        evidence = {}

        for a, v, cv in zip(at, val, cval):
            if a in evidence:
                if evidence[a] != v:
                    context = " (found evidence({},{}) and evidence({},{}) in example {})".format(
                        a,
                        evidence[a],
                        a,
                        v,
                        ",".join([str(ni) for ni in n])
                        if isinstance(n, list)
                        else n + 1,
                    )
                    raise InconsistentEvidenceError(source=a, context=context)
            else:
                evidence[a] = v

        try:
            # TODO: The next step generates the entire formula if it is density and this is redone later (caching?)
            evaluator = comp.get_evaluator(semiring=self, evidence=evidence)
        except InconsistentEvidenceError as err:
            n = ",".join([str(ni + 1) for ni in n]) if isinstance(n, list) else n + 1
            context = err.context + " (example {})".format(n)
            raise InconsistentEvidenceError(err.source, context)

        p_queries = {}
        # Probability of query given evidence
        for name, node, label in evaluator.formula.labeled():
            if name.functor not in ["lfi_body", "lfi_par"]:
                continue

            w = evaluator.evaluate(node)

            if w < 1e-6:
                p_queries[name] = 0.0
            else:
                p_queries[name] = w
        p_evidence = evaluator.evaluate_evidence()

        return len(n), p_evidence, p_queries


class ExampleEvaluatorLog(SemiringLogProbability):
    def __init__(self, weights, eps):
        SemiringLogProbability.__init__(self)
        self._weights = weights
        self._eps = eps

    def _get_weight(self, index, args, strict=True):
        index = int(index)
        weight = self._weights[index]
        if isinstance(weight, dict):
            if strict:
                weight = weight[args]
            else:
                weight = weight.get(args, 0.0)
        try:
            result = math.log(weight)
        except ValueError:
            return float("-inf")
        return result

    def value(self, a):
        """Overrides from SemiringProbability.
        Replaces a weight of the form ``lfi(i, t(...))`` by its current estimated value.
        Other weights are passed through unchanged.
        :param a: term representing the weight
        :type a: Term
        :return: current weight
        :rtype: float
        """
        if isinstance(a, Term) and a.functor == "lfi_prob":
            rval = self._get_weight(*a.args)
        else:
            rval = math.log(float(a))
        return rval

    def __call__(self, example):
        """Evaluate the model with its current estimates for all examples."""
        at = example.atoms
        val = example.values
        comp = example.compiled
        results = []
        for cval, n in example.n.items():
            results.append(self._call_internal(at, val, cval, comp, n))
        return results

    def _call_internal(self, at, val, cval, comp, n):
        evidence = {}
        self._cevidence = {}
        for a, v, cv in zip(at, val, cval):
            if a in evidence:
                if cv is not None:
                    if self._cevidence[a] != cv:
                        context = " (found evidence({},{}) and evidence({},{}) in example {})".format(
                            a,
                            evidence[a],
                            a,
                            cv,
                            ",".join([str(ni) for ni in n])
                            if isinstance(n, list)
                            else n + 1,
                        )
                        raise InconsistentEvidenceError(source=a, context=context)
                if evidence[a] != v:
                    context = " (found evidence({},{}) and evidence({},{}) in example {})".format(
                        a,
                        evidence[a],
                        a,
                        v,
                        ",".join([str(ni) for ni in n])
                        if isinstance(n, list)
                        else n + 1,
                    )
                    raise InconsistentEvidenceError(source=a, context=context)
            else:
                if cv is not None:
                    self._cevidence[a] = cv
                evidence[a] = v

        p_values = {}
        # TODO: this loop is not required if there are no clfi_facts
        for idx, node, ty in comp:
            if ty == "atom":
                name = node.name
                # TODO: when is this wrapped in 'choice'? Before compilation?
                if name is not None and name.functor == "clfi_fact":
                    clfi = node.probability
                    ev_atom = clfi.args[2]
                    value = self._cevidence.get(ev_atom)
                    if value is not None:
                        p_values[node.name] = value

        try:
            evaluator = comp.get_evaluator(semiring=self, evidence=evidence)
        except InconsistentEvidenceError as err:
            n = ",".join([str(ni + 1) for ni in n]) if isinstance(n, list) else n + 1
            context = err.context + " (example {})".format(n)
            raise InconsistentEvidenceError(err.source, context)

        p_queries = {}
        # Probability of query given evidence
        for name, node, label in evaluator.formula.labeled():
            w = evaluator.evaluate_fact(node)
            p_queries[name] = w
        p_evidence = evaluator.evaluate_evidence()
        return len(n), p_evidence, p_queries, p_values


def extract_evidence(pl):
    engine = DefaultEngine()
    atoms = engine.query(pl, Term("evidence", None, None))
    atoms1 = engine.query(pl, Term("evidence", None))
    atoms2 = engine.query(pl, Term("observe", None))
    for atom in atoms1 + atoms2:
        atom = atom[0]
        if atom.is_negated():
            atoms.append((-atom, Term("false")))
        else:
            atoms.append((atom, Term("true")))
    result = []
    for at, vl in atoms:
        vlr = str2bool(vl)
        vlv = None
        if vlr is None:
            vlr, vlv = str2num(vl)
        result.append((at, vlr, vlv))
    return result


def read_examples(*filenames):
    for filename in filenames:
        engine = DefaultEngine()

        with open(filename) as f:
            example = ""
            for line in f:
                if line.strip().startswith("---"):
                    pl = PrologString(example)
                    atoms = extract_evidence(pl)
                    if len(atoms) > 0:
                        yield atoms
                    example = ""
                else:
                    example += line
            if example:
                pl = PrologString(example)
                atoms = extract_evidence(pl)
                if len(atoms) > 0:
                    yield atoms


class DefaultDict(object):
    def __init__(self, base):
        self.base = base

    def __getitem__(self, key):
        return self.base.get(key, Var(key))


def run_lfi(program, examples, output_model=None, **kwdargs):
    lfi = LFIProblem(program, examples, **kwdargs)
    score = lfi.run()

    if output_model is not None:
        with open(output_model, "w") as f:
            f.write(lfi.get_model())
    getLogger("problog_lfi").info("\nLearned Model:\t\n" + lfi.get_model())

    names = []
    weights = []
    for i, name in enumerate(lfi.names):
        weights_i = lfi.get_weights(i)
        for w_args, w_val in weights_i:
            translate = {k: v for k, v in zip(name.probability.args[1:], w_args.args)}
            names.append(name.apply(DefaultDict(translate)))
            weights.append(w_val)

    return score, weights, names, lfi.iteration, lfi


def argparser():
    import argparse

    parser = argparse.ArgumentParser(
        description="Learning from interpretations with ProbLog"
    )
    parser.add_argument("model")
    parser.add_argument("examples", nargs="+")
    parser.add_argument("-s", dest="seed", default=None, type=int, help="The seed to use when sampling initial values")
    parser.add_argument("-n", dest="max_iter", default=10000, type=int)
    parser.add_argument("-d", dest="min_improv", default=1e-10, type=float)
    parser.add_argument(
        "-o",
        "--output",
        type=str,
        default=None,
        help="write resulting model to given file",
    )
    parser.add_argument("--logger", type=str, default=None, help="write log to file")
    parser.add_argument(
        "-k",
        "--knowledge",
        dest="koption",
        choices=get_evaluatables(),
        default=None,
        help="knowledge compilation tool",
    )
    parser.add_argument(
        "-l",
        "--leak-probabilities",
        dest="leakprob",
        type=float,
        help="Add leak probabilities for evidence atoms.",
    )
    parser.add_argument(
        "--propagate-evidence",
        action="store_true",
        dest="propagate_evidence",
        default=True,
        help="Enable evidence propagation",
    )
    parser.add_argument(
        "--dont-propagate-evidence",
        action="store_false",
        dest="propagate_evidence",
        default=True,
        help="Disable evidence propagation",
    )
    parser.add_argument(
        "--eps",
        type=float,
        default=1e-4,
        help="Smallest difference between continuous values (default 1e-4)",
    )
    normalize_group = parser.add_mutually_exclusive_group()
    normalize_group.add_argument(
        "--normalize",
        action="store_true",
        dest="normalize",
        default=True,
        help="Normalize AD-weights (default).",
    )
    normalize_group.add_argument(
        "--nonormalize",
        action="store_false",
        dest="normalize",
        help="Do not normalize AD-weights.",
    )
    parser.add_argument("-v", "--verbose", action="count", default=0)
    parser.add_argument("--web", action="store_true", help=argparse.SUPPRESS)
    parser.add_argument(
        "-a",
        "--arg",
        dest="args",
        action="append",
        help="Pass additional arguments to the cmd_args builtin.",
    )

    return parser


def create_logger(name, verbose):
    levels = [logging.WARNING, logging.INFO, logging.DEBUG] + list(range(9, 0, -1))
    verbose = max(0, min(len(levels) - 1, verbose))
    logger = getLogger(name)
    ch = logging.StreamHandler(sys.stdout)
    formatter = logging.Formatter("[%(levelname)s] %(message)s")
    ch.setFormatter(formatter)
    logger.addHandler(ch)
    logger.setLevel(levels[verbose])


def lfi_wrapper(plfile, evfiles, knowledge, options):
    program = PrologFile(plfile)
    examples = list(read_examples(*evfiles))
    return run_lfi(program, examples, knowledge=get_evaluatable(knowledge), **options)


def main(argv, result_handler=None):
    parser = argparser()
    args = parser.parse_args(argv)

    if result_handler is None:
        if args.web:
            result_handler = print_result_json
        else:
            result_handler = print_result

    knowledge = get_evaluatable(args.koption)

    if args.output is None:
        outf = None
    else:
        outf = open(args.output, "w")

    if args.logger is None:
        logf = None
    else:
        logf = open(args.logger, "w")

    logger = init_logger(verbose=args.verbose, name="problog_lfi", out=logf)

    program = PrologFile(args.model)
    examples = list(read_examples(*args.examples))
    if len(examples) == 0:
        logger.warning("no examples specified")
    else:
        logger.info("Number of examples: %s" % len(examples))
    options = vars(args)
    del options["examples"]

    try:
        if args.seed is not None:
            print(f"Using seed {args.seed}")
            random.seed(a=args.seed)
        results = run_lfi(program, examples, knowledge=knowledge, **options)

        for n in results[2]:
            n.loc = program.lineno(n.location)
        retcode = result_handler((True, results), outf=outf)
    except Exception as err:
        trace = traceback.format_exc()
        getLogger("problog_lfi").error("\nError encountered:\t\n" + trace)
        err.trace = trace
        retcode = result_handler((False, err), outf=outf)

    if args.logger is not None:
        logf.close()

    if args.output is not None:
        outf.close()

    if retcode:
        sys.exit(retcode)


def print_result(d, outf, precision=8):
    success, d = d
    if success:
        score, weights, names, iterations, lfi = d
        weights = list(map(lambda x: round(x, precision), weights))
        print(score, weights, names, iterations, file=outf)
        return 0
    else:
        print(process_error(d), file=outf)
        return 1


def print_result_json(d, outf, precision=8):
    import json

    success, d = d
    if success:
        score, weights, names, iterations, lfi = d
        results = {
            "SUCCESS": True,
            "score": score,
            "iterations": iterations,
            "weights": [
                [str(n), round(w, precision), n.loc[1], n.loc[2]]
                for n, w in zip(names, weights)
            ],
            "model": lfi.get_model(),
        }
        print(json.dumps(results), file=outf)
    else:
        results = {"SUCCESS": False, "err": vars(d)}
        print(json.dumps(results), file=outf)
    return 0


if __name__ == "__main__":
    main(sys.argv[1:])<|MERGE_RESOLUTION|>--- conflicted
+++ resolved
@@ -69,10 +69,7 @@
 .. autoclass:: learning.lfi.LFIProblem
     :members: __iter__, value
 """
-<<<<<<< HEAD
-=======
-
->>>>>>> e4fc03e5
+
 import sys
 import random
 import math
