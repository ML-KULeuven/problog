import logging
import os
import sqlite3

from problog.errors import UserError, InvalidValue
from problog.extern import problog_export, problog_export_raw
from problog.logic import Term, Constant

logger = logging.getLogger("problog")

<<<<<<< HEAD
logger = logging.getLogger("problog")

=======
>>>>>>> bc5d9f7b

def db2pl(dbvalue):
    if type(dbvalue) == str:
        return Term("'" + dbvalue + "'")
    else:
        return Constant(dbvalue)


def pl2db(t):
    if isinstance(t, Constant):
        return t.value
    else:
        return str(t).strip("'")


def get_colnames(conn, tablename):
    cur = conn.cursor()
    cur.execute("SELECT * FROM %s WHERE 0;" % tablename)
    res = [x[0] for x in cur.description]
    cur.close()
    return res


@problog_export("+str")
def sqlite_load(filename):
    filename = problog_export.database.resolve_filename(filename)
    if not os.path.exists(filename):
        raise UserError("Can't find database '%s'" % filename)

    conn = sqlite3.connect(filename)

    cursor = conn.cursor()
    cursor.execute("SELECT name FROM sqlite_master WHERE type='table';")
    tables = [x[0] for x in cursor.fetchall()]
    cursor.close()

    for table in tables:
        columns = get_colnames(conn, table)
        types = ["+term"] * len(columns)
        problog_export_raw(*types)(
            QueryFunc(conn, table, columns), funcname=table, modname=None
        )

    return ()


@problog_export("+str", "+str")
def csv_load(filename, predicate):
    import tempfile
    import csv
    import re

    filename = problog_export.database.resolve_filename(filename)
    if not os.path.exists(filename):
        raise UserError("Can't find csv file '%s'" % filename)

    csvfile = open(filename, "r")
    line = 0
    reader = csv.reader(csvfile)
    # Column names
    row = next(reader)
    line += 1
    invalid_chars = re.compile(r"""[^a-zA-Z0-9_]""")
    columns = [invalid_chars.sub("", field) for field in row]

    filepath, ext = os.path.splitext(os.path.basename(filename))
    sql_dir = tempfile.mkdtemp()
    sql_filename = os.path.join(sql_dir, filepath + ".sqlite")
    idx = 1
    while os.path.exists(sql_filename):
        sql_filename = os.path.join(sql_dir, filepath + "_" + str(idx) + ".sqlite")
        idx += 1
    logger.debug("CSV->SQLite: " + sql_filename)
    conn = sqlite3.connect(sql_filename)

    cursor = conn.cursor()

    row = next(reader)
    line += 1
    column_types_sql = []
    column_types_py = []
    for field in row:
        try:
            value = int(field)
            column_types_sql.append("INTEGER")
            column_types_py.append(int)
            continue
        except ValueError:
            pass
        try:
            value = float(field)
            column_types_sql.append("REAL")
            column_types_py.append(float)
            continue
        except ValueError:
            pass
        column_types_sql.append("TEXT")
        column_types_py.append(str)

    coldefs = [n + " " + t for n, t in zip(columns, column_types_sql)]
    cursor.execute("CREATE TABLE " + predicate + "(" + ",".join(coldefs) + ");")

    def insert_statement(row):
        values = []
        for value, sqltype, pytype in zip(row, column_types_sql, column_types_py):
            try:
                if sqltype == "TEXT":
                    values.append("'" + pytype(value.strip()) + "'")
                else:
                    values.append(str(pytype(value)))
            except ValueError:
                raise InvalidValue(
                    "{}:{}. Expected type {}, found value {}".format(
                        filename, line, pytype.__name__, value
                    )
                )
        return (
            "INSERT INTO "
            + predicate
            + "("
            + ",".join(columns)
            + ") VALUES ("
            + ",".join(values)
            + ");"
        )

    cursor.execute(insert_statement(row))
    for row in reader:
        line += 1
        if len(row) == 0:
            continue
        cursor.execute(insert_statement(row))

    conn.commit()
    cursor.close()
    csvfile.close()

    types = ["+term"] * len(columns)
    problog_export_raw(*types)(
        QueryFunc(conn, predicate, columns), funcname=predicate, modname=None
    )

    return ()


class QueryFunc(object):
    def __init__(self, db, tablename, columns):
        self.db = db
        self.tablename = tablename
        self.columns = columns

    def __call__(self, *args, **kwargs):
        where = []
        values = []
        for c, a in zip(self.columns, args):
            if a is not None:
                where.append("%s = ?" % c)
                values.append(pl2db(a))
        where = " AND ".join(where)
        if where:
            where = " WHERE " + where

        query = "SELECT %s FROM %s%s" % (", ".join(self.columns), self.tablename, where)
        cur = self.db.cursor()

        cur.execute(query, values)
        res = [tuple(map(db2pl, r)) for r in cur.fetchall()]
        cur.close()
        return res<|MERGE_RESOLUTION|>--- conflicted
+++ resolved
@@ -8,11 +8,6 @@
 
 logger = logging.getLogger("problog")
 
-<<<<<<< HEAD
-logger = logging.getLogger("problog")
-
-=======
->>>>>>> bc5d9f7b
 
 def db2pl(dbvalue):
     if type(dbvalue) == str:
