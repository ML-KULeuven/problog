from problog.extern import problog_export
from problog.logic import unquote, make_safe, Term


<<<<<<< HEAD

=======
>>>>>>> bc5d9f7b
@problog_export("+list", "-str")
def concat(terms):
    return make_safe("".join(map(lambda x: unquote(str(x)), terms)))


@problog_export("+str", "+list", "-str")
def join(sep, terms):
    return make_safe(unquote(sep).join(map(lambda x: unquote(str(x)), terms)))


@problog_export("+str", "-list")
def str2lst(string):
    return map(Term, map(make_safe, string))


@problog_export("+list", "-str")
def lst2str(terms):
    return join("", terms)<|MERGE_RESOLUTION|>--- conflicted
+++ resolved
@@ -2,10 +2,6 @@
 from problog.logic import unquote, make_safe, Term
 
 
-<<<<<<< HEAD
-
-=======
->>>>>>> bc5d9f7b
 @problog_export("+list", "-str")
 def concat(terms):
     return make_safe("".join(map(lambda x: unquote(str(x)), terms)))
