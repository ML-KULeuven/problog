"""
Maximum A-Posteriori inference for ProbLog (MAP)
"""

import sys
import traceback

from .dtproblog import (
    search_exhaustive,
    search_local,
    argparser,
    print_result,
    print_result_json,
)
from .. import get_evaluatable
<<<<<<< HEAD
from ..program import PrologFile
from ..formula import LogicFormula
from .dtproblog import (
    search_exhaustive,
    search_local,
    argparser,
    print_result,
    print_result_json,
)
=======
>>>>>>> bc5d9f7b
from ..constraint import TrueConstraint
from ..formula import LogicFormula
from ..program import PrologFile


def main(argv, result_handler=None):
    args = argparser().parse_args(argv)

    if result_handler is None:
        if args.web:
            result_handler = print_result_json
        else:
            result_handler = print_result

    if args.output is not None:
        outf = open(args.output, "w")
    else:
        outf = sys.stdout

    search = args.search

    final_result = None
    try:

        # certain queries are given, they refer to facts
        #  we want to find assignments for these
        #  such that the overall probability is maximized
        # query facts => decisions with utility log p

        # Load the model
        model = PrologFile(args.inputfile)

        # Ground the model
        ground_program = LogicFormula.create_from(model)

        # Get the conditional probabilities of the query facts
        query_probs = get_evaluatable().create_from(ground_program).evaluate()

        # Extract queries and replace them with decisions
        decisions = []
        utilities = []
        decision_nodes = set()
        for qn, qi, ql in ground_program.labeled():
            node = ground_program.get_node(qi)
            prob = query_probs[qn]
            if type(node).__name__ != "atom":
                raise Exception("Queries should be facts: '%s'" % qn)
            decisions.append((qi, qn))
            decision_nodes.add(qi)
            probability = prob
            utilities.append((qn, float(probability)))
            utilities.append((-qn, 1 - float(probability)))
            # utilities.append((qn, math.log(float(probability)) - math.log(1 - float(probability))))
        utilities = dict(utilities)

        # Add constraints that enforce the evidence
        for qn, qi in ground_program.evidence():
            ground_program.add_constraint(TrueConstraint(qi))
        ground_program.clear_evidence()

        # Process constraints (only on decisions, the others are encoded in the model)
        constraints = []
        for c in ground_program.constraints():
            if set(c.get_nodes()) & decision_nodes:
                constraints.append(c)

        # Compile the program (again)
        knowledge = get_evaluatable().create_from(ground_program)

        # Use dt-problog search to find the solution
        if search == "local":
            result = search_local(knowledge, decisions, utilities, constraints)
        else:
            result = search_exhaustive(knowledge, decisions, utilities, constraints)

        # Print the result
        decisions, score, stats = result

        # score = math.exp(-score)
        final_result = (True, (decisions, score, stats))
    except Exception as err:
        err.trace = traceback.format_exc()
        final_result = (False, err)

    result_handler(final_result, outf)

    if args.output is not None:
<<<<<<< HEAD
        outf.close()
=======
        outf.close()

    return final_result
>>>>>>> bc5d9f7b
<|MERGE_RESOLUTION|>--- conflicted
+++ resolved
@@ -13,18 +13,6 @@
     print_result_json,
 )
 from .. import get_evaluatable
-<<<<<<< HEAD
-from ..program import PrologFile
-from ..formula import LogicFormula
-from .dtproblog import (
-    search_exhaustive,
-    search_local,
-    argparser,
-    print_result,
-    print_result_json,
-)
-=======
->>>>>>> bc5d9f7b
 from ..constraint import TrueConstraint
 from ..formula import LogicFormula
 from ..program import PrologFile
@@ -112,10 +100,6 @@
     result_handler(final_result, outf)
 
     if args.output is not None:
-<<<<<<< HEAD
-        outf.close()
-=======
         outf.close()
 
-    return final_result
->>>>>>> bc5d9f7b
+    return final_result