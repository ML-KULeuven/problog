--- conflicted
+++ resolved
@@ -22,19 +22,7 @@
 import traceback
 
 from .. import get_evaluatable, get_evaluatables, library_paths
-<<<<<<< HEAD
 from ..engine import DefaultEngine
-=======
-
-from ..util import (
-    Timer,
-    start_timer,
-    stop_timer,
-    init_logger,
-    format_dictionary,
-    format_value,
-)
->>>>>>> 35d92989
 from ..errors import process_error
 from ..evaluator import SemiringLogProbability, SemiringProbability, SemiringSymbolic
 from ..program import PrologFile, SimpleProgram
