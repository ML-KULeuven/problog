--- conflicted
+++ resolved
@@ -22,19 +22,7 @@
 import traceback
 
 from .. import get_evaluatable, get_evaluatables, library_paths
-<<<<<<< HEAD
-
-from ..util import (
-    Timer,
-    start_timer,
-    stop_timer,
-    init_logger,
-    format_dictionary,
-    format_value,
-)
-=======
 from ..engine import DefaultEngine
->>>>>>> bc5d9f7b
 from ..errors import process_error
 from ..evaluator import SemiringLogProbability, SemiringProbability, SemiringSymbolic
 from ..program import PrologFile, SimpleProgram
