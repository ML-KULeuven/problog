--- conflicted
+++ resolved
@@ -60,13 +60,6 @@
         result["proofs"] = explanation
         result["results"] = results
         if args.web:
-<<<<<<< HEAD
-            result = {}
-            result["SUCCESS"] = True
-            result["program"] = program
-            result["proofs"] = explanation
-=======
->>>>>>> bc5d9f7b
             result["probabilities"] = [
                 (str(k), round(v, 8)) for k, v in results.items()
             ]
@@ -85,18 +78,11 @@
             print("Probabilities", file=out)
             print("-------------", file=out)
             print(format_dictionary(results), file=out)
-<<<<<<< HEAD
-=======
 
->>>>>>> bc5d9f7b
     except Exception as err:
         trace = traceback.format_exc()
         err.trace = trace
         if args.web:
-<<<<<<< HEAD
-            result = {}
-=======
->>>>>>> bc5d9f7b
             result["SUCCESS"] = False
             result["err"] = vars(err)
             result["err"]["message"] = process_error(err)
@@ -109,10 +95,7 @@
 
     return result
 
-<<<<<<< HEAD
-=======
 
->>>>>>> bc5d9f7b
 if __name__ == "__main__":
     main(sys.argv[1:])
 
