"""
ProbLog command-line interface.

Copyright 2015 KU Leuven, DTAI Research Group

Licensed under the Apache License, Version 2.0 (the "License");
you may not use this file except in compliance with the License.
You may obtain a copy of the License at

    http://www.apache.org/licenses/LICENSE-2.0

Unless required by applicable law or agreed to in writing, software
distributed under the License is distributed on an "AS IS" BASIS,
WITHOUT WARRANTIES OR CONDITIONS OF ANY KIND, either express or implied.
See the License for the specific language governing permissions and
limitations under the License.
"""

import os
import sys

from problog.cnf_formula import CNF
from problog.errors import process_error
from problog.evaluator import SemiringLogProbability
from problog.formula import LogicDAG, LogicFormula, LogicNNF
from problog.parser import DefaultPrologParser
from problog.program import ExtendedPrologFactory, PrologFile
from problog.util import subprocess_check_output, mktempfile


def get_arg_parser():
    import argparse

    parser = argparse.ArgumentParser()
    parser.add_argument(
        "filename", metavar="MODEL", type=str, help="input ProbLog model"
    )
    parser.add_argument(
        "--format",
        choices=("dot", "pl", "cnf", "svg", "internal"),
        default=None,
        help="output format",
    )
    parser.add_argument(
        "--break-cycles", action="store_true", help="perform cycle breaking"
    )
    parser.add_argument("--transform-nnf", action="store_true", help="transform to NNF")
    parser.add_argument(
        "--keep-all", action="store_true", help="also output deterministic nodes"
    )
    parser.add_argument(
        "--keep-duplicates",
        action="store_true",
        help="don't eliminate duplicate literals",
    )
    parser.add_argument(
        "--any-order", action="store_true", help="allow reordering nodes"
    )
    parser.add_argument(
        "--hide-builtins",
        action="store_true",
        help="hide deterministic part based on builtins",
    )
    parser.add_argument(
        "--propagate-evidence", action="store_true", help="propagate evidence"
    )
    parser.add_argument(
        "--propagate-weights", action="store_true", help="propagate evidence"
    )
    parser.add_argument(
        "--compact",
        action="store_true",
        help="allow compact model (may remove some predicates)",
    )
    parser.add_argument("--noninterpretable", action="store_true")
    parser.add_argument("--web", action="store_true", help=argparse.SUPPRESS)
    parser.add_argument(
        "--verbose", "-v", action="count", default=0, help="Verbose output"
    )
    parser.add_argument("-o", "--output", type=str, help="output file", default=None)
    parser.add_argument(
        "-a",
        "--arg",
        dest="args",
        action="append",
        help="Pass additional arguments to the cmd_args builtin.",
    )
<<<<<<< HEAD
    return parser


def main(argv, result_handler=None):

    args = get_arg_parser().parse_args(argv)
=======

    args = parser.parse_args(argv)
>>>>>>> 35d92989

    outformat = args.format
    outfile = sys.stdout
    if args.output:
        outfile = open(args.output, "w")
        if outformat is None:
            outformat = os.path.splitext(args.output)[1][1:]

    if outformat == "cnf" and not args.break_cycles:
        print(
            "Warning: CNF output requires cycle-breaking; cycle breaking enabled.",
            file=sys.stderr,
        )

    if args.transform_nnf:
        target = LogicNNF
    elif args.break_cycles or outformat == "cnf":
        target = LogicDAG
    else:
        target = LogicFormula

    if args.propagate_weights:
        semiring = SemiringLogProbability()
    else:
        semiring = None

    if args.web:
        print_result = print_result_json
    else:
        print_result = print_result_standard

    final_result = None
    try:
        gp = target.createFrom(
            PrologFile(
                args.filename, parser=DefaultPrologParser(ExtendedPrologFactory())
            ),
            label_all=not args.noninterpretable,
            avoid_name_clash=not args.compact,
            keep_order=not args.any_order,
            keep_all=args.keep_all,
            keep_duplicates=args.keep_duplicates,
            hide_builtins=args.hide_builtins,
            propagate_evidence=args.propagate_evidence,
            propagate_weights=semiring,
            args=args.args,
        )

        if outformat == "pl":
<<<<<<< HEAD
            final_result = (True, gp.to_prolog())
        elif outformat == "dot":
            final_result = (True, gp.to_dot())
=======
            rc = print_result((True, gp.to_prolog()), output=outfile)
        elif outformat == "dot":
            rc = print_result((True, gp.to_dot()), output=outfile)
>>>>>>> 35d92989
        elif outformat == "svg":
            dot = gp.to_dot()
            tmpfile = mktempfile(".dot")
            with open(tmpfile, "w") as f:
                print(dot, file=f)
            svg = subprocess_check_output(["dot", tmpfile, "-Tsvg"])
<<<<<<< HEAD
            final_result = (True, gp.to_dot())
        elif outformat == "cnf":
            cnfnames = False
            if args.verbose > 0:
                cnfnames = True
            final_result = (True, CNF.createFrom(gp).to_dimacs(names=cnfnames))
        elif outformat == "internal":
            final_result = (True, str(gp))
=======
            rc = print_result((True, svg), output=outfile)
        elif outformat == "cnf":
            cnfnames = args.verbose > 0
            rc = print_result(
                (True, CNF.createFrom(gp).to_dimacs(names=cnfnames)), output=outfile
            )
        elif outformat == "internal":
            rc = print_result((True, str(gp)), output=outfile)
>>>>>>> 35d92989
        else:
            final_result = (True, gp.to_prolog())
    except Exception as err:
        import traceback

        err.trace = traceback.format_exc()
        final_result = (False, err)

    rc = print_result(final_result, output=outfile)
    if args.output:
        outfile.close()

    if rc:
        sys.exit(rc)

    return final_result


def print_result_standard(result, output=sys.stdout):
    success, result = result
    if success:
        print(result, file=output)
        return 0
    else:
        print(process_error(result), file=output)
        return 1


def print_result_json(result, output=sys.stdout):
    success, result = result
    import json

    out = {"SUCCESS": success}
    if success:
        out["result"] = str(result)
    else:
        out["err"] = vars(result)
    print(json.dumps(out), file=output)
    return 0<|MERGE_RESOLUTION|>--- conflicted
+++ resolved
@@ -85,17 +85,12 @@
         action="append",
         help="Pass additional arguments to the cmd_args builtin.",
     )
-<<<<<<< HEAD
     return parser
 
 
 def main(argv, result_handler=None):
 
     args = get_arg_parser().parse_args(argv)
-=======
-
-    args = parser.parse_args(argv)
->>>>>>> 35d92989
 
     outformat = args.format
     outfile = sys.stdout
@@ -145,23 +140,16 @@
         )
 
         if outformat == "pl":
-<<<<<<< HEAD
             final_result = (True, gp.to_prolog())
         elif outformat == "dot":
             final_result = (True, gp.to_dot())
-=======
-            rc = print_result((True, gp.to_prolog()), output=outfile)
-        elif outformat == "dot":
-            rc = print_result((True, gp.to_dot()), output=outfile)
->>>>>>> 35d92989
         elif outformat == "svg":
             dot = gp.to_dot()
             tmpfile = mktempfile(".dot")
             with open(tmpfile, "w") as f:
                 print(dot, file=f)
             svg = subprocess_check_output(["dot", tmpfile, "-Tsvg"])
-<<<<<<< HEAD
-            final_result = (True, gp.to_dot())
+            final_result = (True, svg)
         elif outformat == "cnf":
             cnfnames = False
             if args.verbose > 0:
@@ -169,16 +157,6 @@
             final_result = (True, CNF.createFrom(gp).to_dimacs(names=cnfnames))
         elif outformat == "internal":
             final_result = (True, str(gp))
-=======
-            rc = print_result((True, svg), output=outfile)
-        elif outformat == "cnf":
-            cnfnames = args.verbose > 0
-            rc = print_result(
-                (True, CNF.createFrom(gp).to_dimacs(names=cnfnames)), output=outfile
-            )
-        elif outformat == "internal":
-            rc = print_result((True, str(gp)), output=outfile)
->>>>>>> 35d92989
         else:
             final_result = (True, gp.to_prolog())
     except Exception as err:
