--- conflicted
+++ resolved
@@ -85,17 +85,12 @@
         action="append",
         help="Pass additional arguments to the cmd_args builtin.",
     )
-<<<<<<< HEAD
-
-    args = parser.parse_args(argv)
-=======
     return parser
 
 
 def main(argv, result_handler=None):
 
     args = get_arg_parser().parse_args(argv)
->>>>>>> bc5d9f7b
 
     outformat = args.format
     outfile = sys.stdout
@@ -145,31 +140,15 @@
         )
 
         if outformat == "pl":
-<<<<<<< HEAD
-            rc = print_result((True, gp.to_prolog()), output=outfile)
-        elif outformat == "dot":
-            rc = print_result((True, gp.to_dot()), output=outfile)
-=======
             final_result = (True, gp.to_prolog())
         elif outformat == "dot":
             final_result = (True, gp.to_dot())
->>>>>>> bc5d9f7b
         elif outformat == "svg":
             dot = gp.to_dot()
             tmpfile = mktempfile(".dot")
             with open(tmpfile, "w") as f:
                 print(dot, file=f)
             svg = subprocess_check_output(["dot", tmpfile, "-Tsvg"])
-<<<<<<< HEAD
-            rc = print_result((True, svg), output=outfile)
-        elif outformat == "cnf":
-            cnfnames = args.verbose > 0
-            rc = print_result(
-                (True, CNF.createFrom(gp).to_dimacs(names=cnfnames)), output=outfile
-            )
-        elif outformat == "internal":
-            rc = print_result((True, str(gp)), output=outfile)
-=======
             final_result = (True, gp.to_dot())
         elif outformat == "cnf":
             cnfnames = False
@@ -178,7 +157,6 @@
             final_result = (True, CNF.createFrom(gp).to_dimacs(names=cnfnames))
         elif outformat == "internal":
             final_result = (True, str(gp))
->>>>>>> bc5d9f7b
         else:
             final_result = (True, gp.to_prolog())
     except Exception as err:
